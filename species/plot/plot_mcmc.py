"""
Module for plotting MCMC results.
"""

import os
import warnings

from typing import List, Optional, Tuple, Union

import h5py
import corner
import numpy as np
import matplotlib as mpl
import matplotlib.pyplot as plt

from matplotlib.ticker import ScalarFormatter
from scipy.interpolate import RegularGridInterpolator

# from tqdm.auto import tqdm
from typeguard import typechecked

from species.analysis import evolution
from species.core import constants
from species.data import database
from species.read import read_evolution
from species.util import plot_util, dust_util, read_util, retrieval_util


@typechecked
def plot_walkers(
    tag: str,
    nsteps: Optional[int] = None,
    offset: Optional[Tuple[float, float]] = None,
    output: Optional[str] = "walkers.pdf",
) -> None:
    """
    Function to plot the step history of the walkers.

    Parameters
    ----------
    tag : str
        Database tag with the samples.
    nsteps : int, None
        Number of steps that are plotted. All steps are
        plotted if the argument is set to ``None``.
    offset : tuple(float, float), None
        Offset of the x- and y-axis label. Default values
        are used if the arguments is set to ``None``.
    output : str
        Output filename for the plot. The plot is shown in an
        interface window if the argument is set to ``None``.

    Returns
    -------
    NoneType
        None
    """

    if output is None:
        print("Plotting walkers...", end="", flush=True)
    else:
        print(f"Plotting walkers: {output}...", end="", flush=True)

    mpl.rcParams["font.family"] = "serif"
    mpl.rcParams["mathtext.fontset"] = "dejavuserif"

    plt.rc("axes", edgecolor="black", linewidth=2.2)

    species_db = database.Database()
    box = species_db.get_samples(tag)

    samples = box.samples
    labels = plot_util.update_labels(box.parameters)

    if samples.ndim == 2:
        raise ValueError(
            f"The samples of '{tag}' have only 2 dimensions "
            f"whereas 3 are required for plotting the walkers. "
            f"The plot_walkers function can only be used after "
            "running the MCMC with run_mcmc and not after "
            f"running run_ultranest or run_multinest."
        )

    ndim = samples.shape[-1]

    plt.figure(1, figsize=(6, ndim * 1.5))
    gridsp = mpl.gridspec.GridSpec(ndim, 1)
    gridsp.update(wspace=0, hspace=0.1, left=0, right=1, bottom=0, top=1)

    for i in range(ndim):
        ax = plt.subplot(gridsp[i, 0])

        if i == ndim - 1:
            ax.tick_params(
                axis="both",
                which="major",
                colors="black",
                labelcolor="black",
                direction="in",
                width=1,
                length=5,
                labelsize=12,
                top=True,
                bottom=True,
                left=True,
                right=True,
                labelbottom=True,
            )

            ax.tick_params(
                axis="both",
                which="minor",
                colors="black",
                labelcolor="black",
                direction="in",
                width=1,
                length=3,
                labelsize=12,
                top=True,
                bottom=True,
                left=True,
                right=True,
                labelbottom=True,
            )

        else:
            ax.tick_params(
                axis="both",
                which="major",
                colors="black",
                labelcolor="black",
                direction="in",
                width=1,
                length=5,
                labelsize=12,
                top=True,
                bottom=True,
                left=True,
                right=True,
                labelbottom=False,
            )

            ax.tick_params(
                axis="both",
                which="minor",
                colors="black",
                labelcolor="black",
                direction="in",
                width=1,
                length=3,
                labelsize=12,
                top=True,
                bottom=True,
                left=True,
                right=True,
                labelbottom=False,
            )

        if i == ndim - 1:
            ax.set_xlabel("Step number", fontsize=10)
        else:
            ax.set_xlabel("", fontsize=10)

        ax.set_ylabel(labels[i], fontsize=10)

        if offset is not None:
            ax.get_xaxis().set_label_coords(0.5, offset[0])
            ax.get_yaxis().set_label_coords(offset[1], 0.5)

        else:
            ax.get_xaxis().set_label_coords(0.5, -0.22)
            ax.get_yaxis().set_label_coords(-0.09, 0.5)

        if nsteps is not None:
            ax.set_xlim(0, nsteps)

        for j in range(samples.shape[0]):
            ax.plot(samples[j, :, i], ls="-", lw=0.5, color="black", alpha=0.5)

    if output is None:
        plt.show()
    else:
        plt.savefig(output, bbox_inches="tight")

    plt.clf()
    plt.close()

    print(" [DONE]")


@typechecked
def plot_posterior(
    tag: str,
    burnin: Optional[int] = None,
    title: Optional[str] = None,
    offset: Optional[Tuple[float, float]] = None,
    title_fmt: Union[str, List[str]] = ".2f",
    limits: Optional[List[Tuple[float, float]]] = None,
    max_prob: bool = False,
    vmr: bool = False,
    inc_luminosity: bool = False,
    inc_mass: bool = False,
    inc_log_mass: bool = False,
    inc_pt_param: bool = False,
    inc_loglike: bool = False,
    output: Optional[str] = "posterior.pdf",
    object_type: str = "planet",
    param_inc: Optional[List[str]] = None,
) -> None:
    """
    Function to plot the posterior distribution
    of the fitted parameters.

    Parameters
    ----------
    tag : str
        Database tag with the samples.
    burnin : int, None
        Number of burnin steps to exclude. All samples
        are used if the argument is set to ``None``.
    title : str, None
        Plot title. No title is shown if the arguments
        is set to ``None``.
    offset : tuple(float, float), None
        Offset of the x- and y-axis label. Default values
        are used if the arguments is set to ``None``.
    title_fmt : str, list(str)
        Format of the titles above the 1D distributions. Either a
        single string, which will be used for all parameters, or a
        list with the title format for each parameter separately
        (in the order as shown in the corner plot).
    limits : list(tuple(float, float), ), None
        Axis limits of all parameters. Automatically set if the
        argument is set to ``None``.
    max_prob : bool
        Plot the position of the sample with the
        maximum posterior probability.
    vmr : bool
        Plot the volume mixing ratios (i.e. number fractions)
        instead of the mass fractions of the retrieved species with
        :class:`~species.analysis.retrieval.AtmosphericRetrieval`.
    inc_luminosity : bool
        Include the log10 of the luminosity in the posterior plot
        as calculated from the effective temperature and radius.
    inc_mass : bool
        Include the mass in the posterior plot as calculated
        from the surface gravity and radius.
    inc_log_mass : bool
        Include the logarithm of the mass, :math:`\\log10{M}`, in
        the posterior plot, as calculated from the surface gravity
        and radius.
    inc_pt_param : bool
        Include the parameters of the pressure-temperature profile.
        Only used if the ``tag`` contains samples obtained with
        :class:`~species.analysis.retrieval.AtmosphericRetrieval`.
    inc_loglike : bool
        Include the log10 of the likelihood as additional
        parameter in the corner plot.
    output : str
        Output filename for the plot. The plot is shown in an
        interface window if the argument is set to ``None``.
    object_type : str
        Object type ('planet' or 'star'). With 'planet', the radius
        and mass are expressed in Jupiter units. With 'star', the
        radius and mass are expressed in solar units.
    param_inc : list(str), None
        List with subset of parameters that will be included in the
        posterior plot. This parameter can also be used to change the
        order of the parameters in the posterior plot. All parameters
        will be included if the argument is set to ``None``.

    Returns
    -------
    NoneType
        None
    """

    mpl.rcParams["font.family"] = "serif"
    mpl.rcParams["mathtext.fontset"] = "dejavuserif"

    plt.rc("axes", edgecolor="black", linewidth=2.2)

    if burnin is None:
        burnin = 0

    species_db = database.Database()

    box = species_db.get_samples(tag, burnin=burnin)
    samples = box.samples
    attr = box.attributes

    # index_sel = [0, 1, 8, 9, 14]
    # samples = samples[:, index_sel]
    #
    # for i in range(13, 9, -1):
    #     del box.parameters[i]
    #
    # del box.parameters[2]
    # del box.parameters[2]
    # del box.parameters[2]
    # del box.parameters[2]
    # del box.parameters[2]
    # del box.parameters[2]

    ndim = len(box.parameters)

    if not inc_pt_param and box.spectrum == "petitradtrans":
        pt_param = ["tint", "t1", "t2", "t3", "alpha", "log_delta"]

        index_del = []
        item_del = []

        for i in range(100):
            pt_item = f"t{i}"

            if pt_item in box.parameters:
                param_index = np.argwhere(np.array(box.parameters) == pt_item)[0]
                index_del.append(param_index)
                item_del.append(pt_item)

            else:
                break

        for item in pt_param:
            if item in box.parameters and item not in item_del:
                param_index = np.argwhere(np.array(box.parameters) == item)[0]
                index_del.append(param_index)
                item_del.append(item)

        samples = np.delete(samples, index_del, axis=1)
        ndim -= len(index_del)

        for item in item_del:
            box.parameters.remove(item)

    if box.spectrum == "petitradtrans" and attr["chemistry"] == "free":
        box.parameters.append("c_h_ratio")
        box.parameters.append("o_h_ratio")
        box.parameters.append("c_o_ratio")

        ndim += 3

        abund_index = {}
        for i, item in enumerate(box.parameters):
            if item == "CH4":
                abund_index["CH4"] = i

            elif item == "CO":
                abund_index["CO"] = i

            elif item == "CO_all_iso":
                abund_index["CO_all_iso"] = i

            elif item == "CO_all_iso_HITEMP":
                abund_index["CO_all_iso_HITEMP"] = i

            elif item == "CO2":
                abund_index["CO2"] = i

            elif item == "FeH":
                abund_index["FeH"] = i

            elif item == "H2O":
                abund_index["H2O"] = i

            elif item == "H2O_HITEMP":
                abund_index["H2O_HITEMP"] = i

            elif item == "H2S":
                abund_index["H2S"] = i

            elif item == "Na":
                abund_index["Na"] = i

            elif item == "NH3":
                abund_index["NH3"] = i

            elif item == "K":
                abund_index["K"] = i

            elif item == "PH3":
                abund_index["PH3"] = i

            elif item == "TiO":
                abund_index["TiO"] = i

            elif item == "TiO_all_Exomol":
                abund_index["TiO_all_Exomol"] = i

            elif item == "VO":
                abund_index["VO"] = i

            elif item == "VO_Plez":
                abund_index["VO_Plez"] = i

        c_h_ratio = np.zeros(samples.shape[0])
        o_h_ratio = np.zeros(samples.shape[0])
        c_o_ratio = np.zeros(samples.shape[0])

        for i, item in enumerate(samples):
            abund = {}

            if "CH4" in box.parameters:
                abund["CH4"] = item[abund_index["CH4"]]

            if "CO" in box.parameters:
                abund["CO"] = item[abund_index["CO"]]

            if "CO_all_iso" in box.parameters:
                abund["CO_all_iso"] = item[abund_index["CO"]]

            if "CO_all_iso_HITEMP" in box.parameters:
                abund["CO_all_iso_HITEMP"] = item[abund_index["CO_all_iso_HITEMP"]]

            if "CO2" in box.parameters:
                abund["CO2"] = item[abund_index["CO2"]]

            if "FeH" in box.parameters:
                abund["FeH"] = item[abund_index["FeH"]]

            if "H2O" in box.parameters:
                abund["H2O"] = item[abund_index["H2O"]]

            if "H2O_HITEMP" in box.parameters:
                abund["H2O_HITEMP"] = item[abund_index["H2O_HITEMP"]]

            if "H2S" in box.parameters:
                abund["H2S"] = item[abund_index["H2S"]]

            if "Na" in box.parameters:
                abund["Na"] = item[abund_index["Na"]]

            if "K" in box.parameters:
                abund["K"] = item[abund_index["K"]]

            if "NH3" in box.parameters:
                abund["NH3"] = item[abund_index["NH3"]]

            if "PH3" in box.parameters:
                abund["PH3"] = item[abund_index["PH3"]]

            if "TiO" in box.parameters:
                abund["TiO"] = item[abund_index["TiO"]]

            if "TiO_all_Exomol" in box.parameters:
                abund["TiO_all_Exomol"] = item[abund_index["TiO_all_Exomol"]]

            if "VO" in box.parameters:
                abund["VO"] = item[abund_index["VO"]]

            if "VO_Plez" in box.parameters:
                abund["VO_Plez"] = item[abund_index["VO_Plez"]]

            c_h_ratio[i], o_h_ratio[i], c_o_ratio[i] = retrieval_util.calc_metal_ratio(
                abund
            )

    if vmr and box.spectrum == "petitradtrans" and attr["chemistry"] == "free":
        print("Changing mass fractions to number fractions...", end="", flush=True)

        # Get all available line species
        line_species = retrieval_util.get_line_species()

        # Get the atomic and molecular masses
        masses = retrieval_util.atomic_masses()

        # Create array for the updated samples
        updated_samples = np.zeros(samples.shape)

        for i, samples_item in enumerate(samples):
            # Initiate a dictionary for the log10 mass fraction of the metals
            log_x_abund = {}

            for param_item in box.parameters:
                if param_item in line_species:
                    # Get the index of the parameter
                    param_index = box.parameters.index(param_item)

                    # Store log10 mass fraction in the dictionary
                    log_x_abund[param_item] = samples_item[param_index]

            # Create a dictionary with all mass fractions, including H2 and He
            x_abund = retrieval_util.mass_fractions(log_x_abund)

            # Calculate the mean molecular weight from the input mass fractions
            mmw = retrieval_util.mean_molecular_weight(x_abund)

            for param_item in box.parameters:
                if param_item in line_species:
                    # Get the index of the parameter
                    param_index = box.parameters.index(param_item)

                    # Overwrite the sample with the log10 number fraction
                    samples_item[param_index] = np.log10(
                        10.0 ** samples_item[param_index] * mmw / masses[param_item]
                    )

            # Store the updated sample to the array
            updated_samples[
                i,
            ] = samples_item

        # Overwrite the samples in the SamplesBox
        box.samples = updated_samples

    print("Median sample:")
    for key, value in box.median_sample.items():
        print(f"   - {key} = {value:.2e}")

    if "gauss_mean" in box.parameters:
        param_index = np.argwhere(np.array(box.parameters) == "gauss_mean")[0]
        samples[:, param_index] *= 1e3  # (um) -> (nm)

    if "gauss_sigma" in box.parameters:
        param_index = np.argwhere(np.array(box.parameters) == "gauss_sigma")[0]
        samples[:, param_index] *= 1e3  # (um) -> (nm)

    if box.prob_sample is not None:
        par_val = tuple(box.prob_sample.values())

        print("Maximum posterior sample:")
        for key, value in box.prob_sample.items():
            print(f"   - {key} = {value:.2e}")

    for item in box.parameters:
        if item[0:11] == "wavelength_":
            param_index = box.parameters.index(item)

            # (um) -> (nm)
            box.samples[:, param_index] *= 1e3

    if output is None:
        print("Plotting the posterior...", end="", flush=True)
    else:
        print(f"Plotting the posterior: {output}...", end="", flush=True)

    # Include a subset of parameters

    if param_inc is not None:
        param_new = np.zeros((samples.shape[0], len(param_inc)))
        for i, item in enumerate(param_inc):
            param_index = box.parameters.index(item)
            param_new[:, i] = samples[:, param_index]

        box.parameters = param_inc
        ndim = len(param_inc)
        samples = param_new

    # Add [C/H], [O/H], and C/O if free abundances were retrieved

    if "H2O" in box.parameters or "H2O_HITEMP" in box.parameters:
        samples = np.column_stack((samples, c_h_ratio, o_h_ratio, c_o_ratio))

    # Include the derived bolometric luminosity

    if inc_luminosity:
        if "teff" in box.parameters and "radius" in box.parameters:
            teff_index = np.argwhere(np.array(box.parameters) == "teff")[0]
            radius_index = np.argwhere(np.array(box.parameters) == "radius")[0]

            lum_planet = (
                4.0
                * np.pi
                * (samples[..., radius_index] * constants.R_JUP) ** 2
                * constants.SIGMA_SB
                * samples[..., teff_index] ** 4.0
                / constants.L_SUN
            )

            if "disk_teff" in box.parameters and "disk_radius" in box.parameters:
                teff_index = np.argwhere(np.array(box.parameters) == "disk_teff")[0]
                radius_index = np.argwhere(np.array(box.parameters) == "disk_radius")[0]

                lum_disk = (
                    4.0
                    * np.pi
                    * (samples[..., radius_index] * constants.R_JUP) ** 2
                    * constants.SIGMA_SB
                    * samples[..., teff_index] ** 4.0
                    / constants.L_SUN
                )

                samples = np.append(samples, np.log10(lum_planet + lum_disk), axis=-1)
                box.parameters.append("luminosity")
                ndim += 1

                samples = np.append(samples, lum_disk / lum_planet, axis=-1)
                box.parameters.append("luminosity_disk_planet")
                ndim += 1

            else:
                samples = np.append(samples, np.log10(lum_planet), axis=-1)
                box.parameters.append("luminosity")
                ndim += 1

        elif "teff_0" in box.parameters and "radius_0" in box.parameters:
            luminosity = 0.0

            for i in range(100):
                teff_index = np.argwhere(np.array(box.parameters) == f"teff_{i}")
                radius_index = np.argwhere(np.array(box.parameters) == f"radius_{i}")

                if len(teff_index) > 0 and len(radius_index) > 0:
                    luminosity += (
                        4.0
                        * np.pi
                        * (samples[..., radius_index[0]] * constants.R_JUP) ** 2
                        * constants.SIGMA_SB
                        * samples[..., teff_index[0]] ** 4.0
                        / constants.L_SUN
                    )

                else:
                    break

            samples = np.append(samples, np.log10(luminosity), axis=-1)
            box.parameters.append("luminosity")
            ndim += 1

            # teff_index = np.argwhere(np.array(box.parameters) == 'teff_0')
            # radius_index = np.argwhere(np.array(box.parameters) == 'radius_0')
            #
            # luminosity_0 = 4. * np.pi * (samples[..., radius_index[0]]*constants.R_JUP)**2 \
            #     * constants.SIGMA_SB * samples[..., teff_index[0]]**4. / constants.L_SUN
            #
            # samples = np.append(samples, np.log10(luminosity_0), axis=-1)
            # box.parameters.append('luminosity_0')
            # ndim += 1
            #
            # teff_index = np.argwhere(np.array(box.parameters) == 'teff_1')
            # radius_index = np.argwhere(np.array(box.parameters) == 'radius_1')
            #
            # luminosity_1 = 4. * np.pi * (samples[..., radius_index[0]]*constants.R_JUP)**2 \
            #     * constants.SIGMA_SB * samples[..., teff_index[0]]**4. / constants.L_SUN
            #
            # samples = np.append(samples, np.log10(luminosity_1), axis=-1)
            # box.parameters.append('luminosity_1')
            # ndim += 1
            #
            # teff_index_0 = np.argwhere(np.array(box.parameters) == 'teff_0')
            # radius_index_0 = np.argwhere(np.array(box.parameters) == 'radius_0')
            #
            # teff_index_1 = np.argwhere(np.array(box.parameters) == 'teff_1')
            # radius_index_1 = np.argwhere(np.array(box.parameters) == 'radius_1')
            #
            # luminosity_0 = 4. * np.pi * (samples[..., radius_index_0[0]]*constants.R_JUP)**2 \
            #     * constants.SIGMA_SB * samples[..., teff_index_0[0]]**4. / constants.L_SUN
            #
            # luminosity_1 = 4. * np.pi * (samples[..., radius_index_1[0]]*constants.R_JUP)**2 \
            #     * constants.SIGMA_SB * samples[..., teff_index_1[0]]**4. / constants.L_SUN
            #
            # samples = np.append(samples, np.log10(luminosity_0/luminosity_1), axis=-1)
            # box.parameters.append('luminosity_ratio')
            # ndim += 1

            # r_tmp = samples[..., radius_index_0[0]]*constants.R_JUP
            # lum_diff = (luminosity_1*constants.L_SUN-luminosity_0*constants.L_SUN)
            #
            # m_mdot = (3600.*24.*365.25)*lum_diff*r_tmp/constants.GRAVITY/constants.M_JUP**2
            #
            # samples = np.append(samples, m_mdot, axis=-1)
            # box.parameters.append('m_mdot')
            # ndim += 1

    # Include the derived mass

    if inc_mass:
        if "logg" in box.parameters and "radius" in box.parameters:
            logg_index = np.argwhere(np.array(box.parameters) == "logg")[0]
            radius_index = np.argwhere(np.array(box.parameters) == "radius")[0]

            mass_samples = read_util.get_mass(
                samples[..., logg_index], samples[..., radius_index]
            )

            samples = np.append(samples, mass_samples, axis=-1)

            box.parameters.append("mass")
            ndim += 1

        else:
            warnings.warn(
                "Samples with the log(g) and radius are required for 'inc_mass=True'."
            )

    if inc_log_mass:
        if "logg" in box.parameters and "radius" in box.parameters:
            logg_index = np.argwhere(np.array(box.parameters) == "logg")[0]
            radius_index = np.argwhere(np.array(box.parameters) == "radius")[0]

            mass_samples = read_util.get_mass(
                samples[..., logg_index], samples[..., radius_index]
            )

            mass_samples = np.log10(mass_samples)
            samples = np.append(samples, mass_samples, axis=-1)

            box.parameters.append("log_mass")
            ndim += 1

        else:
            warnings.warn(
                "Samples with the log(g) and radius are required for 'inc_log_mass=True'."
            )

    # Change from Jupiter to solar units if star

    if "radius" in box.parameters:
        radius_index = np.argwhere(np.array(box.parameters) == "radius")[0]
        if object_type == "star":
            samples[:, radius_index] *= constants.R_JUP / constants.R_SUN

    if "mass" in box.parameters:
        mass_index = np.argwhere(np.array(box.parameters) == "mass")[0]
        if object_type == "star":
<<<<<<< HEAD
            samples[:, mass_index] *= constants.M_JUP / constants.M_SUN
            samples[:, mass_index] = np.log10(samples[:, mass_index])
=======
            samples[:, mass_index] *= constants.M_JUP/constants.M_SUN

    if "log_mass" in box.parameters:
        mass_index = np.argwhere(np.array(box.parameters) == "log_mass")[0]
        if object_type == "star":
            samples[:, mass_index] = np.log10(10.**samples[:, mass_index]*constants.M_JUP/constants.M_SUN)
>>>>>>> 80b2ed1f

    # Include the log-likelihood value in the posterior

    if inc_loglike:
        # Get ln(L) of the samples
        ln_prob = box.ln_prob[..., np.newaxis]

        # Normalized by the maximum ln(L)
        ln_prob -= np.amax(ln_prob)

        # Convert ln(L) to log10(L)
        log_prob = ln_prob * np.exp(1.0)

        # Convert log10(L) to L
        prob = 10.0**log_prob

        # Normalize to an integrated probability of 1
        prob /= np.sum(prob)

        samples = np.append(samples, np.log10(prob), axis=-1)
        box.parameters.append("log_prob")
        ndim += 1

    # Create the labels for the plot

    labels = plot_util.update_labels(box.parameters, object_type=object_type)

    # Check if parameter values were fixed

    index_sel = []
    index_del = []

    for i in range(ndim):
        if np.amin(samples[:, i]) == np.amax(samples[:, i]):
            index_del.append(i)
        else:
            index_sel.append(i)

    samples = samples[:, index_sel]

    for i in range(len(index_del) - 1, -1, -1):
        del labels[index_del[i]]

    ndim -= len(index_del)

    samples = samples.reshape((-1, ndim))

    if isinstance(title_fmt, list) and len(title_fmt) != ndim:
        raise ValueError(
            f"The number of items in the list of 'title_fmt' ({len(title_fmt)}) is "
            f"not equal to the number of dimensions of the samples ({ndim})."
        )

    hist_titles = []

    for i, item in enumerate(labels):
        unit_start = item.find("(")

        if unit_start == -1:
            param_label = item
            unit_label = None

        else:
            param_label = item[:unit_start]
            # Remove parenthesis from the units
            unit_label = item[unit_start + 1 : -1]

        q_16, q_50, q_84 = corner.quantile(samples[:, i], [0.16, 0.5, 0.84])
        q_minus, q_plus = q_50 - q_16, q_84 - q_50

        if isinstance(title_fmt, str):
            fmt = "{{0:{0}}}".format(title_fmt).format

        elif isinstance(title_fmt, list):
            fmt = "{{0:{0}}}".format(title_fmt[i]).format

        best_fit = r"${{{0}}}_{{-{1}}}^{{+{2}}}$"
        best_fit = best_fit.format(fmt(q_50), fmt(q_minus), fmt(q_plus))

        if unit_label is None:
            hist_title = f"{param_label} = {best_fit}"

        else:
            hist_title = f"{param_label} = {best_fit} {unit_label}"

        hist_titles.append(hist_title)

    fig = corner.corner(
        samples,
        quantiles=[0.16, 0.5, 0.84],
        labels=labels,
        label_kwargs={"fontsize": 13},
        titles=hist_titles,
        show_titles=True,
        title_fmt=None,
        title_kwargs={"fontsize": 12},
    )

    axes = np.array(fig.axes).reshape((ndim, ndim))

    for i in range(ndim):
        for j in range(ndim):
            if i >= j:
                ax = axes[i, j]

                ax.xaxis.set_major_formatter(ScalarFormatter(useOffset=False))
                ax.yaxis.set_major_formatter(ScalarFormatter(useOffset=False))

                labelleft = j == 0 and i != 0
                labelbottom = i == ndim - 1

                ax.tick_params(
                    axis="both",
                    which="major",
                    colors="black",
                    labelcolor="black",
                    direction="in",
                    width=1,
                    length=5,
                    labelsize=12,
                    top=True,
                    bottom=True,
                    left=True,
                    right=True,
                    labelleft=labelleft,
                    labelbottom=labelbottom,
                    labelright=False,
                    labeltop=False,
                )

                ax.tick_params(
                    axis="both",
                    which="minor",
                    colors="black",
                    labelcolor="black",
                    direction="in",
                    width=1,
                    length=3,
                    labelsize=12,
                    top=True,
                    bottom=True,
                    left=True,
                    right=True,
                    labelleft=labelleft,
                    labelbottom=labelbottom,
                    labelright=False,
                    labeltop=False,
                )

                if limits is not None:
                    ax.set_xlim(limits[j])

                if max_prob:
                    ax.axvline(par_val[j], color="tomato")

                if i > j:
                    if max_prob:
                        ax.axhline(par_val[i], color="tomato")
                        ax.plot(par_val[j], par_val[i], "s", color="tomato")

                    if limits is not None:
                        ax.set_ylim(limits[i])

                if offset is not None:
                    ax.get_xaxis().set_label_coords(0.5, offset[0])
                    ax.get_yaxis().set_label_coords(offset[1], 0.5)

                else:
                    ax.get_xaxis().set_label_coords(0.5, -0.26)
                    ax.get_yaxis().set_label_coords(-0.27, 0.5)

    if title:
        fig.suptitle(title, y=1.02, fontsize=16)

    if output is None:
        plt.show()
    else:
        plt.savefig(output, bbox_inches="tight")

    plt.clf()
    plt.close()

    print(" [DONE]")


@typechecked
def plot_mag_posterior(
    tag: str,
    filter_name: str,
    burnin: int = None,
    xlim: Tuple[float, float] = None,
    output: Optional[str] = "mag_posterior.pdf",
) -> np.ndarray:
    """
    Function to plot the posterior distribution of the synthetic
    magnitudes. The posterior samples are also returned.

    Parameters
    ----------
    tag : str
        Database tag with the posterior samples.
    filter_name : str
        Filter name.
    burnin : int, None
        Number of burnin steps to exclude. All samples are
        used if the argument is set to ``None``.
    xlim : tuple(float, float), None
        Axis limits. Automatically set if the argument is
        set to ``None``.
    output : str
        Output filename for the plot. The plot is shown in an
        interface window if the argument is set to ``None``.

    Returns
    -------
    np.ndarray
        Array with the posterior samples of the magnitude.
    """

    mpl.rcParams["font.family"] = "serif"
    mpl.rcParams["mathtext.fontset"] = "dejavuserif"

    plt.rc("axes", edgecolor="black", linewidth=2.2)

    species_db = database.Database()

    samples = species_db.get_mcmc_photometry(tag, filter_name, burnin)

    if output is None:
        print("Plotting photometry samples...", end="", flush=True)
    else:
        print(f"Plotting photometry samples: {output}...", end="", flush=True)

    fig = corner.corner(
        samples,
        labels=["Magnitude"],
        quantiles=[0.16, 0.5, 0.84],
        label_kwargs={"fontsize": 13.0},
        show_titles=True,
        title_kwargs={"fontsize": 12.0},
        title_fmt=".2f",
    )

    axes = np.array(fig.axes).reshape((1, 1))

    ax = axes[0, 0]

    ax.tick_params(
        axis="both",
        which="major",
        colors="black",
        labelcolor="black",
        direction="in",
        width=1,
        length=5,
        labelsize=12,
        top=True,
        bottom=True,
        left=True,
        right=True,
    )

    ax.tick_params(
        axis="both",
        which="minor",
        colors="black",
        labelcolor="black",
        direction="in",
        width=1,
        length=3,
        labelsize=12,
        top=True,
        bottom=True,
        left=True,
        right=True,
    )

    if xlim is not None:
        ax.set_xlim(xlim)

    ax.get_xaxis().set_label_coords(0.5, -0.26)

    if output is None:
        plt.show()
    else:
        plt.savefig(output, bbox_inches="tight")

    plt.clf()
    plt.close()

    print(" [DONE]")

    return samples


@typechecked
def plot_size_distributions(
    tag: str,
    burnin: Optional[int] = None,
    random: Optional[int] = None,
    offset: Optional[Tuple[float, float]] = None,
    output: Optional[str] = "size_distributions.pdf",
) -> None:
    """
    Function to plot random samples of the log-normal
    or power-law size distributions.

    Parameters
    ----------
    tag : str
        Database tag with the samples.
    burnin : int, None
        Number of burnin steps to exclude. All samples are used if the
        argument is set to ``None``. Only required after running MCMC
        with :func:`~species.analysis.fit_model.FitModel.run_mcmc`.
    random : int, None
        Number of randomly selected samples. All samples are used
        if the argument set to ``None``.
    offset : tuple(float, float), None
        Offset of the x- and y-axis label. Default values are used
        if the argument set to ``None``.
    output : str
        Output filename for the plot. The plot is shown in an
        interface window if the argument is set to ``None``.

    Returns
    -------
    NoneType
        None
    """

    if output is None:
        print("Plotting size distributions...", end="", flush=True)
    else:
        print(f"Plotting size distributions: {output}...", end="", flush=True)

    if burnin is None:
        burnin = 0

    mpl.rcParams["font.family"] = "serif"
    mpl.rcParams["mathtext.fontset"] = "dejavuserif"

    plt.rc("axes", edgecolor="black", linewidth=2.2)

    species_db = database.Database()
    box = species_db.get_samples(tag)

    if "lognorm_radius" not in box.parameters and "powerlaw_max" not in box.parameters:
        raise ValueError(
            "The SamplesBox does not contain extinction parameter for a log-normal "
            "or power-law size distribution."
        )

    samples = box.samples

    if samples.ndim == 2 and random is not None:
        ran_index = np.random.randint(samples.shape[0], size=random)
        samples = samples[
            ran_index,
        ]

    elif samples.ndim == 3:
        if burnin > samples.shape[1]:
            raise ValueError(
                f"The 'burnin' value is larger than the number of steps "
                f"({samples.shape[1]}) that are made by the walkers."
            )

        samples = samples[:, burnin:, :]

        ran_walker = np.random.randint(samples.shape[0], size=random)
        ran_step = np.random.randint(samples.shape[1], size=random)
        samples = samples[ran_walker, ran_step, :]

    if "lognorm_radius" in box.parameters:
        log_r_index = box.parameters.index("lognorm_radius")
        sigma_index = box.parameters.index("lognorm_sigma")

        log_r_g = samples[:, log_r_index]
        sigma_g = samples[:, sigma_index]

    if "powerlaw_max" in box.parameters:
        r_max_index = box.parameters.index("powerlaw_max")
        exponent_index = box.parameters.index("powerlaw_exp")

        r_max = samples[:, r_max_index]
        exponent = samples[:, exponent_index]

    plt.figure(1, figsize=(6, 3))
    gridsp = mpl.gridspec.GridSpec(1, 1)
    gridsp.update(wspace=0, hspace=0, left=0, right=1, bottom=0, top=1)

    ax = plt.subplot(gridsp[0, 0])

    ax.tick_params(
        axis="both",
        which="major",
        colors="black",
        labelcolor="black",
        direction="in",
        width=1,
        length=5,
        labelsize=12,
        top=True,
        bottom=True,
        left=True,
        right=True,
        labelbottom=True,
    )

    ax.tick_params(
        axis="both",
        which="minor",
        colors="black",
        labelcolor="black",
        direction="in",
        width=1,
        length=3,
        labelsize=12,
        top=True,
        bottom=True,
        left=True,
        right=True,
        labelbottom=True,
    )

    ax.set_xlabel("Grain size (µm)", fontsize=12)
    ax.set_ylabel("dn/dr", fontsize=12)

    ax.set_xscale("log")

    if "powerlaw_max" in box.parameters:
        ax.set_yscale("log")

    if offset is not None:
        ax.get_xaxis().set_label_coords(0.5, offset[0])
        ax.get_yaxis().set_label_coords(offset[1], 0.5)

    else:
        ax.get_xaxis().set_label_coords(0.5, -0.22)
        ax.get_yaxis().set_label_coords(-0.09, 0.5)

    for i in range(samples.shape[0]):
        if "lognorm_radius" in box.parameters:
            dn_grains, r_width, radii = dust_util.log_normal_distribution(
                10.0 ** log_r_g[i], sigma_g[i], 1000
            )

            # Exclude radii smaller than 1 nm
            indices = np.argwhere(radii >= 1e-3)

            dn_grains = dn_grains[indices]
            r_width = r_width[indices]
            radii = radii[indices]

        elif "powerlaw_max" in box.parameters:
            dn_grains, r_width, radii = dust_util.power_law_distribution(
                exponent[i], 1e-3, 10.0 ** r_max[i], 1000
            )

        ax.plot(radii, dn_grains / r_width, ls="-", lw=0.5, color="black", alpha=0.5)

    if output is None:
        plt.show()
    else:
        plt.savefig(output, bbox_inches="tight")

    plt.clf()
    plt.close()

    print(" [DONE]")


@typechecked
def plot_extinction(
    tag: str,
    burnin: Optional[int] = None,
    random: Optional[int] = None,
    wavel_range: Optional[Tuple[float, float]] = None,
    xlim: Optional[Tuple[float, float]] = None,
    ylim: Optional[Tuple[float, float]] = None,
    offset: Optional[Tuple[float, float]] = None,
    output: Optional[str] = "extinction.pdf",
) -> None:
    """
    Function to plot random samples of the extinction, either from
    fitting a size distribution of enstatite grains (``dust_radius``,
    ``dust_sigma``, and ``dust_ext``), or from fitting ISM extinction
    (``ism_ext`` and optionally ``ism_red``).

    Parameters
    ----------
    tag : str
        Database tag with the samples.
    burnin : int, None
        Number of burnin steps to exclude. All samples are used if the
        argument is set to ``None``. Only required after running MCMC
        with :func:`~species.analysis.fit_model.FitModel.run_mcmc`.
    random : int, None
        Number of randomly selected samples. All samples are used if
        the argument is set to ``None``.
    wavel_range : tuple(float, float), None
        Wavelength range (um) for the extinction. The default
        wavelength range (0.4, 10.) is used if the argument is
        set to ``None``.
    xlim : tuple(float, float), None
        Limits of the wavelength axis. The range is set automatically
        if the argument is set to ``None``.
    ylim : tuple(float, float)
        Limits of the extinction axis. The range is set automatically
        if the argument is set to ``None``.
    offset : tuple(float, float), None
        Offset of the x- and y-axis label. Default values are used
        if the argument is set to ``None``.
    output : str
        Output filename for the plot. The plot is shown in an
        interface window if the argument is set to ``None``.

    Returns
    -------
    NoneType
        None
    """

    if burnin is None:
        burnin = 0

    if wavel_range is None:
        wavel_range = (0.4, 10.0)

    mpl.rcParams["font.family"] = "serif"
    mpl.rcParams["mathtext.fontset"] = "dejavuserif"

    plt.rc("axes", edgecolor="black", linewidth=2.2)

    species_db = database.Database()
    box = species_db.get_samples(tag)

    samples = box.samples

    if samples.ndim == 2 and random is not None:
        ran_index = np.random.randint(samples.shape[0], size=random)
        samples = samples[
            ran_index,
        ]

    elif samples.ndim == 3:
        if burnin > samples.shape[1]:
            raise ValueError(
                f"The 'burnin' value is larger than the number of steps "
                f"({samples.shape[1]}) that are made by the walkers."
            )

        samples = samples[:, burnin:, :]

        ran_walker = np.random.randint(samples.shape[0], size=random)
        ran_step = np.random.randint(samples.shape[1], size=random)
        samples = samples[ran_walker, ran_step, :]

    plt.figure(1, figsize=(6, 3))
    gridsp = mpl.gridspec.GridSpec(1, 1)
    gridsp.update(wspace=0, hspace=0, left=0, right=1, bottom=0, top=1)

    ax = plt.subplot(gridsp[0, 0])

    ax.tick_params(
        axis="both",
        which="major",
        colors="black",
        labelcolor="black",
        direction="in",
        width=1,
        length=5,
        labelsize=12,
        top=True,
        bottom=True,
        left=True,
        right=True,
        labelbottom=True,
    )

    ax.tick_params(
        axis="both",
        which="minor",
        colors="black",
        labelcolor="black",
        direction="in",
        width=1,
        length=3,
        labelsize=12,
        top=True,
        bottom=True,
        left=True,
        right=True,
        labelbottom=True,
    )

    ax.set_xlabel("Wavelength (\N{GREEK SMALL LETTER MU}m)", fontsize=12)
    ax.set_ylabel("Extinction (mag)", fontsize=12)

    if xlim is not None:
        ax.set_xlim(xlim[0], xlim[1])

    if ylim is not None:
        ax.set_ylim(ylim[0], ylim[1])

    if offset is not None:
        ax.get_xaxis().set_label_coords(0.5, offset[0])
        ax.get_yaxis().set_label_coords(offset[1], 0.5)

    else:
        ax.get_xaxis().set_label_coords(0.5, -0.22)
        ax.get_yaxis().set_label_coords(-0.09, 0.5)

    sample_wavel = np.linspace(wavel_range[0], wavel_range[1], 100)

    if (
        "lognorm_radius" in box.parameters
        and "lognorm_sigma" in box.parameters
        and "lognorm_ext" in box.parameters
    ):

        cross_optical, dust_radius, dust_sigma = dust_util.interp_lognorm([], [], None)

        log_r_index = box.parameters.index("lognorm_radius")
        sigma_index = box.parameters.index("lognorm_sigma")
        ext_index = box.parameters.index("lognorm_ext")

        log_r_g = samples[:, log_r_index]
        sigma_g = samples[:, sigma_index]
        dust_ext = samples[:, ext_index]

        database_path = dust_util.check_dust_database()

        with h5py.File(database_path, "r") as h5_file:
            cross_section = np.asarray(
                h5_file["dust/lognorm/mgsio3/crystalline/cross_section"]
            )
            wavelength = np.asarray(
                h5_file["dust/lognorm/mgsio3/crystalline/wavelength"]
            )

        cross_interp = RegularGridInterpolator(
            (wavelength, dust_radius, dust_sigma), cross_section
        )

        for i in range(samples.shape[0]):
            cross_tmp = cross_optical["Generic/Bessell.V"](
                sigma_g[i], 10.0 ** log_r_g[i]
            )

            n_grains = dust_ext[i] / cross_tmp / 2.5 / np.log10(np.exp(1.0))

            sample_cross = np.zeros(sample_wavel.shape)

            for j, item in enumerate(sample_wavel):
                sample_cross[j] = cross_interp((item, 10.0 ** log_r_g[i], sigma_g[i]))

            sample_ext = 2.5 * np.log10(np.exp(1.0)) * sample_cross * n_grains

            ax.plot(sample_wavel, sample_ext, ls="-", lw=0.5, color="black", alpha=0.5)

    elif (
        "powerlaw_max" in box.parameters
        and "powerlaw_exp" in box.parameters
        and "powerlaw_ext" in box.parameters
    ):

        cross_optical, dust_max, dust_exp = dust_util.interp_powerlaw([], [], None)

        r_max_index = box.parameters.index("powerlaw_max")
        exp_index = box.parameters.index("powerlaw_exp")
        ext_index = box.parameters.index("powerlaw_ext")

        r_max = samples[:, r_max_index]
        exponent = samples[:, exp_index]
        dust_ext = samples[:, ext_index]

        database_path = dust_util.check_dust_database()

        with h5py.File(database_path, "r") as h5_file:
            cross_section = np.asarray(
                h5_file["dust/powerlaw/mgsio3/crystalline/cross_section"]
            )
            wavelength = np.asarray(
                h5_file["dust/powerlaw/mgsio3/crystalline/wavelength"]
            )

        cross_interp = RegularGridInterpolator(
            (wavelength, dust_max, dust_exp), cross_section
        )

        for i in range(samples.shape[0]):
            cross_tmp = cross_optical["Generic/Bessell.V"](
                exponent[i], 10.0 ** r_max[i]
            )

            n_grains = dust_ext[i] / cross_tmp / 2.5 / np.log10(np.exp(1.0))

            sample_cross = np.zeros(sample_wavel.shape)

            for j, item in enumerate(sample_wavel):
                sample_cross[j] = cross_interp((item, 10.0 ** r_max[i], exponent[i]))

            sample_ext = 2.5 * np.log10(np.exp(1.0)) * sample_cross * n_grains

            ax.plot(sample_wavel, sample_ext, ls="-", lw=0.5, color="black", alpha=0.5)

    elif "ism_ext" in box.parameters:

        ext_index = box.parameters.index("ism_ext")
        ism_ext = samples[:, ext_index]

        if "ism_red" in box.parameters:
            red_index = box.parameters.index("ism_red")
            ism_red = samples[:, red_index]

        else:
            # Use default ISM redenning (R_V = 3.1) if ism_red was not fitted
            ism_red = np.full(samples.shape[0], 3.1)

        for i in range(samples.shape[0]):
            sample_ext = dust_util.ism_extinction(ism_ext[i], ism_red[i], sample_wavel)

            ax.plot(sample_wavel, sample_ext, ls="-", lw=0.5, color="black", alpha=0.5)

    else:
        raise ValueError("The SamplesBox does not contain extinction parameters.")

    if output is None:
        print("Plotting extinction...", end="", flush=True)
    else:
        print(f"Plotting extinction: {output}...", end="", flush=True)

    if output is None:
        plt.show()
    else:
        plt.savefig(output, bbox_inches="tight")

    plt.clf()
    plt.close()

    print(" [DONE]")<|MERGE_RESOLUTION|>--- conflicted
+++ resolved
@@ -713,17 +713,12 @@
     if "mass" in box.parameters:
         mass_index = np.argwhere(np.array(box.parameters) == "mass")[0]
         if object_type == "star":
-<<<<<<< HEAD
             samples[:, mass_index] *= constants.M_JUP / constants.M_SUN
-            samples[:, mass_index] = np.log10(samples[:, mass_index])
-=======
-            samples[:, mass_index] *= constants.M_JUP/constants.M_SUN
 
     if "log_mass" in box.parameters:
         mass_index = np.argwhere(np.array(box.parameters) == "log_mass")[0]
         if object_type == "star":
             samples[:, mass_index] = np.log10(10.**samples[:, mass_index]*constants.M_JUP/constants.M_SUN)
->>>>>>> 80b2ed1f
 
     # Include the log-likelihood value in the posterior
 
