"""
Module with functionalities for reading and writing of data.
"""

import configparser
import json
import os
import warnings

from typing import Dict, List, Optional, Tuple, Union

import emcee
import h5py
import numpy as np
import tqdm

from astropy.io import fits
<<<<<<< HEAD
from scipy import linalg
=======
from scipy.integrate import simps
>>>>>>> 1a73f9fc
from typeguard import typechecked

from species.analysis import photometry
from species.core import box, constants
from species.data import ames_cond, ames_dusty, atmo, blackbody, btcond, btcond_feh, btnextgen, \
                         btsettl, btsettl_cifist, companions, drift_phoenix, dust, exo_rem, \
                         filters, irtf, isochrones, leggett, petitcode, spex, vega, vlm_plx, \
                         kesseli2017, morley2012, bonnefoy2014, allers2013
from species.read import read_calibration, read_filter, read_model, read_object, read_planck, \
                         read_radtrans
from species.util import data_util, dust_util, read_util, retrieval_util


class Database:
    """
    Class with reading and writing functionalities for the HDF5 database.
    """

    @typechecked
    def __init__(self) -> None:
        """
        Returns
        -------
        NoneType
            None
        """

        config_file = os.path.join(os.getcwd(), 'species_config.ini')

        config = configparser.ConfigParser()
        config.read_file(open(config_file))

        self.database = config['species']['database']
        self.input_path = config['species']['data_folder']

    @typechecked
    def list_content(self) -> None:
        """
        Returns
        -------
        NoneType
            None
        """

        print('Database content:')

        @typechecked
        def descend(h5_object: Union[h5py._hl.files.File,
                                     h5py._hl.group.Group,
                                     h5py._hl.dataset.Dataset],
                    seperator: str = '') -> None:
            """
            Function for descending into an HDF5 dataset and printing its content.

            Parameters
            ----------
            h5_object : h5py._hl.files.File, h5py._hl.group.Group, h5py._hl.dataset.Dataset
                The ``h5py`` object.
            separator : str
                Separator that is used between items.

            Returns
            -------
            NoneType
                None
            """

            if isinstance(h5_object, (h5py._hl.files.File, h5py._hl.group.Group)):
                for key in h5_object.keys():
                    print(seperator+'- '+key+': '+str(h5_object[key]))
                    descend(h5_object[key], seperator=seperator+'\t')

            elif isinstance(h5_object, h5py._hl.dataset.Dataset):
                for key in h5_object.attrs.keys():
                    print(seperator+'- '+key+': '+str(h5_object.attrs[key]))

        with h5py.File(self.database, 'r') as hdf_file:
            descend(hdf_file)

    @staticmethod
    @typechecked
    def list_companions() -> None:
        """
        Returns
        -------
        NoneType
            None
        """

        spec_data = companions.get_spec_data()

        for planet_name, planet_dict in companions.get_data().items():
            distance = planet_dict['distance']
            app_mag = planet_dict['app_mag']

            print(f'Object name = {planet_name}')
            print(f'Distance (pc) = {distance[0]} +/- {distance[1]}')

            for mag_name, mag_dict in app_mag.items():
                print(f'{mag_name} (mag) = {mag_dict[0]} +/- {mag_dict[1]}')

            if planet_name in spec_data:
                for key, value in spec_data[planet_name].items():
                    print(f'{key} spectrum from {value[3]}')

            print()

    @typechecked
    def delete_data(self,
                    dataset: str) -> None:
        """
        Function for deleting a dataset from the HDF5 database.

        Parameters
        ----------
        dataset : str
            Dataset path in the HDF5 database.

        Returns
        -------
        NoneType
            None
        """

        with h5py.File(self.database, 'a') as hdf_file:
            if dataset in hdf_file:
                print(f'Deleting data: {dataset}...', end='', flush=True)
                del hdf_file[dataset]
                print(' [DONE]')

            else:
                warnings.warn(f'The dataset {dataset} is not found in {self.database}.')

    @typechecked
    def add_companion(self,
                      name: Union[Optional[str], Optional[List[str]]] = None) -> None:
        """
        Function for adding the magnitudes and spectra of directly imaged planets and brown dwarfs
        from :class:`~species.data.companions.get_data` and
        :class:`~species.data.companions.get_comp_spec` to the database.

        Parameters
        ----------
        name : str, list(str), None
            Name or list with names of the directly imaged planets and brown dwarfs (e.g.
            ``'HR 8799 b'`` or ``['HR 8799 b', '51 Eri b', 'PZ Tel B']``). All the available
            companion data are added if set to ``None``.

        Returns
        -------
        NoneType
            None
        """

        if isinstance(name, str):
            name = list((name, ))

        data = companions.get_data()

        if name is None:
            name = data.keys()

        for item in name:
            spec_dict = companions.companion_spectra(self.input_path, item)

            self.add_object(object_name=item,
                            distance=data[item]['distance'],
                            app_mag=data[item]['app_mag'],
                            spectrum=spec_dict)

    @typechecked
    def add_dust(self) -> None:
        """
        Function for adding optical constants of MgSiO3 and Fe, and MgSiO3 cross sections for
        a log-normal and power-law size distribution to the database. The optical constants have
        been compiled by Mollière et al. (2019) for petitRADTRANS from the following sources:

        - MgSiO3, crystalline
            - Scott & Duley (1996), ApJS, 105, 401
            - Jäger et al. (1998), A&A, 339, 904

        - MgSiO3, amorphous
            - Jäger et al. (2003), A&A, 408, 193

        - Fe, crystalline
            - Henning & Stognienko (1996), A&A, 311, 291

        - Fe, amorphous
            - Pollack et al. (1994), ApJ, 421, 615

        Returns
        -------
        NoneType
            None
        """

        h5_file = h5py.File(self.database, 'a')

        if 'dust' in h5_file:
            del h5_file['dust']

        h5_file.create_group('dust')

        dust.add_optical_constants(self.input_path, h5_file)
        dust.add_cross_sections(self.input_path, h5_file)

        h5_file.close()

    @typechecked
    def add_filter(self,
                   filter_name: str,
                   filename: Optional[str] = None,
                   detector_type: str = 'photon') -> None:
        """
        Function for adding a filter profile to the database, either from the SVO Filter profile
        Service or from an input file. Additional filters that are automatically added are
        Magellan/VisAO.rp, Magellan/VisAO.ip, Magellan/VisAO.zp, Magellan/VisAO.Ys, ALMA/band6,
        and ALMA/band7.

        Parameters
        ----------
        filter_name : str
            Filter name from the SVO Filter Profile Service (e.g., 'Paranal/NACO.Lp') or a
            user-defined name if a ``filename`` is specified.
        filename : str
            Filename of the filter profile. The first column should contain the wavelength
            (um) and the second column the fractional transmission. The profile is downloaded from
            the SVO Filter Profile Service if the argument of ``filename`` is set to ``None``.
        detector_type : str
            The detector type ('photon' or 'energy'). The argument is only used if a ``filename``
            is provided. Otherwise, for filters that are fetched from the SVO website, the detector
            type is read from the SVO data. The detector type determines if a wavelength factor
            is included in the integral for the synthetic photometry.

        Returns
        -------
        NoneType
            None
        """

        print(f'Adding filter: {filter_name}...', end='', flush=True)

        filter_split = filter_name.split('/')

        h5_file = h5py.File(self.database, 'a')

        if f'filters/{filter_name}' in h5_file:
            del h5_file[f'filters/{filter_name}']

        if 'filters' not in h5_file:
            h5_file.create_group('filters')

        if f'filters/{filter_split[0]}' not in h5_file:
            h5_file.create_group(f'filters/{filter_split[0]}')

        if filename is not None:
            data = np.loadtxt(filename)
            wavelength = data[:, 0]
            transmission = data[:, 1]

        else:
            wavelength, transmission, detector_type = filters.download_filter(filter_name)

        if wavelength is not None and transmission is not None:
            wavel_new = [wavelength[0]]
            transm_new = [transmission[0]]

            for i in range(wavelength.size-1):
                if wavelength[i+1] > wavel_new[-1]:
                    # Required for the issue with the Keck/NIRC2.J filter on SVO
                    wavel_new.append(wavelength[i+1])
                    transm_new.append(transmission[i+1])

            dset = h5_file.create_dataset(f'filters/{filter_name}',
                                          data=np.column_stack((wavel_new, transm_new)))

            dset.attrs['det_type'] = str(detector_type)

        h5_file.close()

        print(' [DONE]')

    @typechecked
    def add_isochrones(self,
                       filename: str,
                       tag: str,
                       model: str = 'baraffe') -> None:
        """
        Function for adding isochrone data to the database.

        Parameters
        ----------
        filename : str
            Filename with the isochrone data.
        tag : str
            Database tag name where the isochrone that will be stored.
        model : str
            Evolutionary model ('baraffe' or 'marleau'). For 'baraffe' models, the isochrone data
            can be downloaded from https://phoenix.ens-lyon.fr/Grids/. For 'marleau' models, the
            data can be requested from Gabriel Marleau.

        Returns
        -------
        NoneType
            None
        """

        h5_file = h5py.File(self.database, 'a')

        if 'isochrones' not in h5_file:
            h5_file.create_group('isochrones')

        if 'isochrones/'+tag in h5_file:
            del h5_file[f'isochrones/{tag}']

        if model[0:7] == 'baraffe':
            isochrones.add_baraffe(h5_file, tag, filename)

        elif model[0:7] == 'marleau':
            isochrones.add_marleau(h5_file, tag, filename)

        h5_file.close()

    @typechecked
    def add_model(self,
                  model: str,
                  wavel_range: Optional[Tuple[float, float]] = None,
                  spec_res: Optional[float] = None,
                  teff_range: Optional[Tuple[float, float]] = None,
                  data_folder: Optional[str] = None) -> None:
        """
        Method for adding a grid of model spectra to the database. All spectra have been resampled
        to a lower, constant spectral resolution (typically :math:`R = 5000`).

        Parameters
        ----------
        model : str
            Model name ('ames-cond', 'ames-dusty', 'atmo', 'bt-settl', 'bt-settl-cifist',
            'bt-nextgen', 'drift-phoenix', 'petitcode-cool-clear', 'petitcode-cool-cloudy',
            'petitcode-hot-clear', 'petitcode-hot-cloudy', 'exo-rem', 'blackbody', bt-cond',
            'bt-cond-feh, 'morley-2012').
        wavel_range : tuple(float, float), None
            Wavelength range (um) for adding a subset of the spectra. The full wavelength range
            is used if the argument is set to ``None``.
        spec_res : float, None
            Spectral resolution to which the spectra will be resampled. This parameter is optional
            since the spectra have already been resampled to a lower, constant resolution
            (typically :math:`R = 5000`). The argument is only used if ``wavel_range`` is not
            ``None``.
        teff_range : tuple(float, float), None
            Effective temperature range (K) for adding a subset of the model grid. The full
            parameter grid will be added if the argument is set to ``None``.
        data_folder : str, None
            DEPRECATED: Folder where the input data is located. This parameter is no longer in use
            since all model spectra are publicly available. The parameter will be removed in a
            future release.

        Returns
        -------
        NoneType
            None
        """

        if data_folder is not None:
            warnings.warn('The \'data_folder\' parameter has been deprecated since '
                          'all supported model spectra are publicly available. The'
                          'parameter will therefore be ignored and will cause an error '
                          'in a future release.')

        # proprietary = ['petitcode-hot-clear', 'petitcode-hot-cloudy']

        # if model in proprietary and data_folder is None:
        #     raise ValueError(f'The {model} model is not publicly available and needs to '
        #                      f'be imported by setting the \'data_folder\' parameter.')

        # if model in ['bt-nextgen'] and wavel_range is None:
        #     raise ValueError(f'The \'wavel_range\' should be set for the \'{model}\' models to '
        #                      f'resample the original spectra on a fixed wavelength grid.')

        # if model in ['bt-nextgen'] and spec_res is None:
        #     raise ValueError(f'The \'spec_res\' should be set for the \'{model}\' models to '
        #                      f'resample the original spectra on a fixed wavelength grid.')

        # if model == 'bt-nextgen' and teff_range is None:
        #     warnings.warn('The temperature range is not restricted with the \'teff_range\' '
        #                   'parameter. Therefore, adding the BT-Settl or BT-NextGen spectra '
        #                   'will be very slow.')

        h5_file = h5py.File(self.database, 'a')

        if 'models' not in h5_file:
            h5_file.create_group('models')

        if model == 'ames-cond':
            ames_cond.add_ames_cond(self.input_path,
                                    h5_file,
                                    wavel_range,
                                    teff_range,
                                    spec_res)

            data_util.add_missing(model, ['teff', 'logg'], h5_file)

        elif model == 'ames-dusty':
            ames_dusty.add_ames_dusty(self.input_path,
                                      h5_file,
                                      wavel_range,
                                      teff_range,
                                      spec_res)

            data_util.add_missing(model, ['teff', 'logg'], h5_file)

        elif model == 'atmo':
            atmo.add_atmo(self.input_path,
                          h5_file,
                          wavel_range,
                          teff_range,
                          spec_res)

            data_util.add_missing(model, ['teff', 'logg'], h5_file)

        elif model == 'blackbody':
            blackbody.add_blackbody(self.input_path,
                                    h5_file,
                                    wavel_range,
                                    teff_range,
                                    spec_res)

            data_util.add_missing(model, ['teff'], h5_file)

        elif model == 'bt-cond':
            btcond.add_btcond(self.input_path,
                              h5_file,
                              wavel_range,
                              teff_range,
                              spec_res)

            data_util.add_missing(model, ['teff', 'logg'], h5_file)

        elif model == 'bt-cond-feh':
            btcond_feh.add_btcond_feh(self.input_path,
                                      h5_file,
                                      wavel_range,
                                      teff_range,
                                      spec_res)

            data_util.add_missing(model, ['teff', 'logg', 'feh'], h5_file)

        elif model == 'bt-settl':
            btsettl.add_btsettl(self.input_path,
                                h5_file,
                                wavel_range,
                                teff_range,
                                spec_res)

            data_util.add_missing(model, ['teff', 'logg'], h5_file)

        elif model == 'bt-settl-cifist':
            btsettl_cifist.add_btsettl(self.input_path,
                                       h5_file,
                                       wavel_range,
                                       teff_range,
                                       spec_res)

            data_util.add_missing(model, ['teff', 'logg'], h5_file)

        elif model == 'bt-nextgen':
            btnextgen.add_btnextgen(self.input_path,
                                    h5_file,
                                    wavel_range,
                                    teff_range,
                                    spec_res)

            data_util.add_missing(model, ['teff', 'logg', 'feh'], h5_file)

        elif model == 'drift-phoenix':
            drift_phoenix.add_drift_phoenix(self.input_path,
                                            h5_file,
                                            wavel_range,
                                            teff_range,
                                            spec_res)

            data_util.add_missing(model, ['teff', 'logg', 'feh'], h5_file)

        elif model == 'morley-2012':
            morley2012.add_morley2012(self.input_path,
                                      h5_file,
                                      wavel_range,
                                      teff_range,
                                      spec_res)

            data_util.add_missing(model, ['teff', 'logg', 'fsed'], h5_file)

        elif model == 'petitcode-cool-clear':
            petitcode.add_petitcode_cool_clear(self.input_path,
                                               h5_file,
                                               wavel_range,
                                               teff_range,
                                               spec_res)

            data_util.add_missing(model, ['teff', 'logg', 'feh'], h5_file)

        elif model == 'petitcode-cool-cloudy':
            petitcode.add_petitcode_cool_cloudy(self.input_path,
                                                h5_file,
                                                wavel_range,
                                                teff_range,
                                                spec_res)

            data_util.add_missing(model, ['teff', 'logg', 'feh', 'fsed'], h5_file)

        elif model == 'petitcode-hot-clear':
            petitcode.add_petitcode_hot_clear(self.input_path,
                                              h5_file,
                                              wavel_range,
                                              teff_range,
                                              spec_res)

            data_util.add_missing(model, ['teff', 'logg', 'feh', 'co'], h5_file)

        elif model == 'petitcode-hot-cloudy':
            petitcode.add_petitcode_hot_cloudy(self.input_path,
                                               h5_file,
                                               wavel_range,
                                               teff_range,
                                               spec_res)

            data_util.add_missing(model, ['teff', 'logg', 'feh', 'co', 'fsed'], h5_file)

        elif model == 'exo-rem':
            exo_rem.add_exo_rem(self.input_path,
                                h5_file,
                                wavel_range,
                                teff_range,
                                spec_res)

            data_util.add_missing(model, ['teff', 'logg', 'feh', 'co'], h5_file)

        else:
            raise ValueError(f'The {model} atmospheric model is not available. Please choose from '
                             f'\'ames-cond\', \'ames-dusty\', \'atmo\', \'bt-settl\', '
                             f'\'bt-nextgen\', \'drift-phoexnix\', \'petitcode-cool-clear\', '
                             f'\'petitcode-cool-cloudy\', \'petitcode-hot-clear\', '
                             f'\'petitcode-hot-cloudy\', \'exo-rem\', \'bt-settl-cifist\', '
                             f'\'bt-cond\', \'bt-cond-feh\', \'blackbody\'.')

        h5_file.close()

    @typechecked
    def add_object(self,
                   object_name: str,
                   distance: Optional[Tuple[float, float]] = None,
                   app_mag: Optional[Dict[str,
                                          Union[Tuple[float, float],
                                                List[Tuple[float, float]]]]] = None,
                   flux_density: Optional[Dict[str, Tuple[float, float]]] = None,
                   spectrum: Optional[Dict[str,
                                           Tuple[str,
                                                 Optional[str],
                                                 Optional[float]]]] = None,
                   deredden: Union[Dict[str, float], float] = None) -> None:
        """
        Function for adding the photometric and/or spectroscopic data of an object to the database.

        Parameters
        ----------
        object_name: str
            Object name that will be used as label in the database.
        distance : tuple(float, float), None
            Distance and uncertainty (pc). Not stored if set to None.
        app_mag : dict, None
            Dictionary with the filter names, apparent magnitudes, and uncertainties. For example,
            ``{'Paranal/NACO.Lp': (15., 0.2), 'Paranal/NACO.Mp': (13., 0.3)}``. For the use of
            duplicate filter names, the magnitudes have to be provided in a list, for example
            ``{'Paranal/NACO.Lp': [(15., 0.2), (14.5, 0.5)], 'Paranal/NACO.Mp': (13., 0.3)}``.
            No photometric data is stored if set to ``None``.
        flux_density : dict, None
            Dictionary with filter names, flux densities (W m-2 um-1), and uncertainties
            (W m-1 um-1). For example, ``{'Paranal/NACO.Lp': (1e-15, 1e-16)}``. Currently,
            the use of duplicate filters is not implemented. The use of ``app_mag`` is preferred
            over ``flux_density`` because with ``flux_density`` only fluxes are stored while with
            ``app_mag`` both magnitudes and fluxes. However, ``flux_density`` can be used in case
            the magnitudes and/or filter profiles are not available. In that case, the fluxes can
            still be selected with ``inc_phot`` in :class:`~species.analysis.fit_model.FitModel`.
            The argument of ``flux_density`` is ignored if set to ``None``.
        spectrum : dict, None
            Dictionary with the spectrum, optional covariance matrix, and spectral resolution for
            each instrument. The input data can either have a FITS or ASCII format. The spectra
            should have 3 columns with wavelength (um), flux (W m-2 um-1), and uncertainty
            (W m-2 um-1). The covariance matrix should be 2D with the same number of wavelength
            points as the spectrum. For example, ``{'SPHERE': ('spectrum.dat', 'covariance.fits',
            50.)}``. No covariance data is stored if set to None, for example, ``{'SPHERE':
            ('spectrum.dat', None, 50.)}``. The ``spectrum`` parameter is ignored if set to None.
            For GRAVITY data, the same FITS file can be provided as spectrum and covariance matrix.
        deredden : dict, float, None
            Dictionary with ``spectrum`` and ``app_mag`` names that will de dereddened with the
            provided A_V. For example, ``deredden={'SPHERE': 1.5, 'Keck/NIRC2.J': 1.5}`` will
            deredden the provided spectrum named 'SPHERE' and the Keck/NIRC2 J-band photometry with
            a visual extinction of 1.5. For photometric fluxes, the filter-averaged extinction is
            used for the dereddening.

        Returns
        -------
        NoneType
            None
        """

        h5_file = h5py.File(self.database, 'a')

        if deredden is None:
            deredden = {}

        if app_mag is not None:
            if 'spectra/calibration/vega' not in h5_file:
                self.add_spectra('vega')

            for item in app_mag:
                if f'filters/{item}' not in h5_file:
                    self.add_filter(item)

        if flux_density is not None:
            if 'spectra/calibration/vega' not in h5_file:
                self.add_spectra('vega')

            for item in flux_density:
                if f'filters/{item}' not in h5_file:
                    self.add_filter(item)

        print(f'Adding object: {object_name}')

        if 'objects' not in h5_file:
            h5_file.create_group('objects')

        if f'objects/{object_name}' not in h5_file:
            h5_file.create_group(f'objects/{object_name}')

        if distance is not None:
            print(f'   - Distance (pc) = {distance[0]:.2f} +/- {distance[1]:.2f}')

            if f'objects/{object_name}/distance' in h5_file:
                del h5_file[f'objects/{object_name}/distance']

            h5_file.create_dataset(f'objects/{object_name}/distance',
                                   data=distance)  # (pc)

        flux = {}
        error = {}
        dered_phot = {}

        if app_mag is not None:
            for mag_item in app_mag:
                if isinstance(deredden, float) or mag_item in deredden:
                    read_filt = read_filter.ReadFilter(mag_item)
                    filter_profile = read_filt.get_filter()

                    if isinstance(deredden, float):
                        ext_mag = dust_util.ism_extinction(deredden, 3.1, filter_profile[:, 0])

                    else:
                        ext_mag = dust_util.ism_extinction(deredden[mag_item], 3.1,
                                                           filter_profile[:, 0])

                    synphot = photometry.SyntheticPhotometry(mag_item)

                    dered_phot[mag_item], _ = synphot.spectrum_to_flux(filter_profile[:, 0],
                                                                       10.**(0.4*ext_mag))

                else:
                    dered_phot[mag_item] = 1.

                if isinstance(app_mag[mag_item], tuple):

                    try:
                        synphot = photometry.SyntheticPhotometry(mag_item)

                        flux[mag_item], error[mag_item] = synphot.magnitude_to_flux(
                            app_mag[mag_item][0], app_mag[mag_item][1])

                        flux[mag_item] *= dered_phot[mag_item]

                    except KeyError:
                        warnings.warn(f'Filter \'{mag_item}\' is not available on the SVO Filter '
                                      f'Profile Service so a flux calibration can not be done. '
                                      f'Please add the filter manually with the \'add_filter\' '
                                      f'function. For now, only the \'{mag_item}\' magnitude of '
                                      f'\'{object_name}\' is stored.')

                        # Write NaNs if the filter is not available
                        flux[mag_item], error[mag_item] = np.nan, np.nan

                elif isinstance(app_mag[mag_item], list):
                    flux_list = []
                    error_list = []

                    for i, dupl_item in enumerate(app_mag[mag_item]):

                        try:
                            synphot = photometry.SyntheticPhotometry(mag_item)

                            flux_dupl, error_dupl = synphot.magnitude_to_flux(
                                dupl_item[0], dupl_item[1])

                            flux_dupl *= dered_phot[mag_item]

                        except KeyError:
                            warnings.warn(f'Filter \'{mag_item}\' is not available on the SVO '
                                          f'Filter Profile Service so a flux calibration can not '
                                          f'be done. Please add the filter manually with the '
                                          f'\'add_filter\' function. For now, only the '
                                          f'\'{mag_item}\' magnitude of \'{object_name}\' is '
                                          f'stored.')

                            # Write NaNs if the filter is not available
                            flux_dupl, error_dupl = np.nan, np.nan

                        flux_list.append(flux_dupl)
                        error_list.append(error_dupl)

                    flux[mag_item] = flux_list
                    error[mag_item] = error_list

                else:
                    raise ValueError('The values in the dictionary with magnitudes should be '
                                     'tuples or a list with tuples (in case duplicate filter '
                                     'names are required).')

            for mag_item in app_mag:
                if f'objects/{object_name}/{mag_item}' in h5_file:
                    del h5_file[f'objects/{object_name}/{mag_item}']

                if isinstance(app_mag[mag_item], tuple):
                    n_phot = 1

                    app_mag[mag_item] = (app_mag[mag_item][0] - 2.5*np.log10(dered_phot[mag_item]),
                                         app_mag[mag_item][1])

                    print(f'   - {mag_item}:')

                    print(f'      - Apparent magnitude = {app_mag[mag_item][0]:.2f} +/- '
                          f'{app_mag[mag_item][1]:.2f}')

                    print(f'      - Flux (W m-2 um-1) = {flux[mag_item]:.2e} +/- '
                          f'{error[mag_item]:.2e}')

                    if isinstance(deredden, float):
                        print(f'      - Dereddening A_V: {deredden}')

                    elif mag_item in deredden:
                        print(f'      - Dereddening A_V: {deredden[mag_item]}')

                    data = np.asarray([app_mag[mag_item][0],
                                       app_mag[mag_item][1],
                                       flux[mag_item],
                                       error[mag_item]])

                elif isinstance(app_mag[mag_item], list):
                    n_phot = len(app_mag[mag_item])
                    print(f'   - {mag_item} ({n_phot} values):')

                    mag_list = []
                    mag_err_list = []

                    for i, dupl_item in enumerate(app_mag[mag_item]):
                        dered_mag = app_mag[mag_item][i][0] - 2.5*np.log10(dered_phot[mag_item])
                        app_mag_item = (dered_mag, app_mag[mag_item][i][1])

                        print(f'      - Apparent magnitude = {app_mag_item[0]:.2f} +/- '
                              f'{app_mag_item[1]:.2f}')

                        print(f'      - Flux (W m-2 um-1) = {flux[mag_item][i]:.2e} +/- '
                              f'{error[mag_item][i]:.2e}')

                        mag_list.append(app_mag_item[0])
                        mag_err_list.append(app_mag_item[1])

                        if isinstance(deredden, float):
                            print(f'      - Dereddening A_V: {deredden}')

                        elif mag_item in deredden:
                            print(f'      - Dereddening A_V: {deredden[mag_item]}')

                    data = np.asarray([mag_list,
                                       mag_err_list,
                                       flux[mag_item],
                                       error[mag_item]])

                # (mag), (mag), (W m-2 um-1), (W m-2 um-1)
                dset = h5_file.create_dataset(f'objects/{object_name}/{mag_item}',
                                              data=data)

                dset.attrs['n_phot'] = n_phot

        if flux_density is not None:
            for flux_item in flux_density:
                if isinstance(deredden, float) or flux_item in deredden:
                    warnings.warn(f'The deredden parameter is not supported by flux_density. '
                                  f'Please use app_mag instead and/or open an issue on Github. '
                                  f'Ignoring the dereddening of {flux_item}.')

                if f'objects/{object_name}/{flux_item}' in h5_file:
                    del h5_file[f'objects/{object_name}/{flux_item}']

                if isinstance(flux_density[flux_item], tuple):
                    print(f'   - {flux_item}:')

                    print(f'      - Flux (W m-2 um-1) = {flux_density[flux_item][0]:.2e} +/- '
                          f'{flux_density[flux_item][1]:.2e}')

                    data = np.asarray([np.nan,
                                       np.nan,
                                       flux_density[flux_item][0],
                                       flux_density[flux_item][1]])

                    # None, None, (W m-2 um-1), (W m-2 um-1)
                    dset = h5_file.create_dataset(f'objects/{object_name}/{flux_item}',
                                                  data=data)

                    dset.attrs['n_phot'] = 1

        if spectrum is not None:
            read_spec = {}
            read_cov = {}

            if f'objects/{object_name}/spectrum' in h5_file:
                del h5_file[f'objects/{object_name}/spectrum']

            # Read spectra

            for key, value in spectrum.items():
                if value[0].endswith('.fits') or value[0].endswith('.fit'):
                    with fits.open(value[0]) as hdulist:
                        if 'INSTRU' in hdulist[0].header and \
                                hdulist[0].header['INSTRU'] == 'GRAVITY':
                            # Read data from a FITS file with the GRAVITY format
                            print('   - GRAVITY spectrum:')

                            gravity_object = hdulist[0].header['OBJECT']
                            print(f'      - Object: {gravity_object}')

                            wavelength = hdulist[1].data['WAVELENGTH']  # (um)
                            flux = hdulist[1].data['FLUX']  # (W m-2 um-1)
                            covariance = hdulist[1].data['COVARIANCE']  # (W m-2 um-1)^2
                            error = np.sqrt(np.diag(covariance))  # (W m-2 um-1)

                            read_spec[key] = np.column_stack([wavelength, flux, error])

                        else:
                            # Otherwise try to read a 2D dataset with 3 columns
                            print('   - Spectrum:')

                            for i, hdu_item in enumerate(hdulist):
                                data = np.asarray(hdu_item.data)

                                if data.ndim == 2 and 3 in data.shape and key not in read_spec:
                                    read_spec[key] = data

                            if key not in read_spec:
                                raise ValueError(f'The spectrum data from {value[0]} can not be '
                                                 f'read. The data format should be 2D with 3 '
                                                 f'columns.')

                else:
                    try:
                        data = np.loadtxt(value[0])
                    except UnicodeDecodeError:
                        raise ValueError(f'The spectrum data from {value[0]} can not be read. '
                                         f'Please provide a FITS or ASCII file.')

                    if data.ndim != 2 or 3 not in data.shape:
                        raise ValueError(f'The spectrum data from {value[0]} can not be read. The '
                                         f'data format should be 2D with 3 columns.')

                    print('   - Spectrum:')
                    read_spec[key] = data

                if isinstance(deredden, float):
                    ext_mag = dust_util.ism_extinction(deredden, 3.1, read_spec[key][:, 0])
                    read_spec[key][:, 1] *= 10.**(0.4*ext_mag)

                elif key in deredden:
                    ext_mag = dust_util.ism_extinction(deredden[key], 3.1, read_spec[key][:, 0])
                    read_spec[key][:, 1] *= 10.**(0.4*ext_mag)

                wavelength = read_spec[key][:, 0]
                flux = read_spec[key][:, 1]
                error = read_spec[key][:, 2]

                print(f'      - Database tag: {key}')
                print(f'      - Filename: {value[0]}')
                print(f'      - Data shape: {read_spec[key].shape}')
                print(f'      - Wavelength range (um): {wavelength[0]:.2f} - {wavelength[-1]:.2f}')
                print(f'      - Mean flux (W m-2 um-1): {np.nanmean(flux):.2e}')
                print(f'      - Mean error (W m-2 um-1): {np.nanmean(error):.2e}')

                if isinstance(deredden, float):
                    print(f'      - Dereddening A_V: {deredden}')

                elif key in deredden:
                    print(f'      - Dereddening A_V: {deredden[key]}')

            # Read covariance matrix

            for key, value in spectrum.items():
                if value[1] is None:
                    read_cov[key] = None

                elif value[1].endswith('.fits') or value[1].endswith('.fit'):
                    with fits.open(value[1]) as hdulist:
                        if 'INSTRU' in hdulist[0].header and \
                                hdulist[0].header['INSTRU'] == 'GRAVITY':
                            # Read data from a FITS file with the GRAVITY format
                            print('   - GRAVITY covariance matrix:')

                            gravity_object = hdulist[0].header['OBJECT']
                            print(f'      - Object: {gravity_object}')

                            read_cov[key] = hdulist[1].data['COVARIANCE']  # (W m-2 um-1)^2

                        else:
                            # Otherwise try to read a square, 2D dataset
                            print('   - Covariance matrix:')

                            for i, hdu_item in enumerate(hdulist):
                                data = np.asarray(hdu_item.data)

                                corr_warn = f'The matrix from {value[1]} contains ' \
                                            f'ones along the diagonal. Converting this ' \
                                            f'correlation matrix into a covariance matrix.'

                                if data.ndim == 2 and data.shape[0] == data.shape[1]:
                                    if key not in read_cov:
                                        if data.shape[0] == read_spec[key].shape[0]:
                                            if np.all(np.diag(data) == 1.):
                                                warnings.warn(corr_warn)

                                                read_cov[key] = data_util.correlation_to_covariance(
                                                    data, read_spec[key][:, 2])

                                            else:
                                                read_cov[key] = data

                            if key not in read_cov:
                                raise ValueError(f'The covariance matrix from {value[1]} can not '
                                                 f'be read. The data format should be 2D with the '
                                                 f'same number of wavelength points as the '
                                                 f'spectrum.')

                else:
                    try:
                        data = np.loadtxt(value[1])
                    except UnicodeDecodeError:
                        raise ValueError(f'The covariance matrix from {value[1]} can not be read. '
                                         f'Please provide a FITS or ASCII file.')

                    if data.ndim != 2 or 3 not in data.shape:
                        raise ValueError(f'The covariance matrix from {value[1]} can not be read. '
                                         f'The data format should be 2D with the same number of '
                                         f'wavelength points as the spectrum.')

                    print('   - Covariance matrix:')

                    if np.all(np.diag(data) == 1.):
                        warnings.warn(f'The matrix from {value[1]} contains ones on '
                                      f'the diagonal. Converting this correlation matrix into a '
                                      f'covariance matrix.')

                        read_cov[key] = data_util.correlation_to_covariance(
                            data, read_spec[key][:, 2])

                    else:
                        read_cov[key] = data

                if read_cov[key] is not None:
                    sign, log_det_cov = np.linalg.slogdet(read_cov[key])

                    if sign != 1.:
                        raise ValueError(f'Unexpected sign ({sign}) from np.linalg.slogdet.')

                    print(f'      - Database tag: {key}')
                    print(f'      - Filename: {value[1]}')
                    print(f'      - Data shape: {read_cov[key].shape}')
                    print(f'      - Log-determinant: {log_det_cov:.2f}')

            print('   - Spectral resolution:')

            for key, value in spectrum.items():

                h5_file.create_dataset(f'objects/{object_name}/spectrum/{key}/spectrum',
                                       data=read_spec[key])

                if read_cov[key] is not None:
                    h5_file.create_dataset(f'objects/{object_name}/spectrum/{key}/covariance',
                                           data=read_cov[key])

                    _, log_det_cov = np.linalg.slogdet(read_cov[key])

                    dset = h5_file[f'objects/{object_name}/spectrum/{key}/covariance']
                    dset.attrs['log_det_cov'] = log_det_cov

                    h5_file.create_dataset(f'objects/{object_name}/spectrum/{key}/inv_covariance',
                                           data=linalg.inv(read_cov[key]))

                    if not np.allclose(read_spec[key][:, 2], np.sqrt(np.diag(read_cov[key]))):
                        raise ValueError(f'The uncertainties from the spectrum file of {key} are '
                                         f'different from the uncorrelated uncertainties from the '
                                         f'covariance file.')

                dset = h5_file[f'objects/{object_name}/spectrum/{key}']

                if value[2] is None:
                    print(f'      - {key}: None')
                    dset.attrs['specres'] = 0.

                else:
                    print(f'      - {key}: {value[2]:.1f}')
                    dset.attrs['specres'] = value[2]

        h5_file.close()

    @typechecked
    def add_photometry(self,
                       phot_library: str) -> None:
        """
        Parameters
        ----------
        phot_library : str
            Photometric library ('vlm-plx' or 'leggett').

        Returns
        -------
        NoneType
            None
        """

        h5_file = h5py.File(self.database, 'a')

        if 'photometry' not in h5_file:
            h5_file.create_group('photometry')

        if 'photometry/'+phot_library in h5_file:
            del h5_file['photometry/'+phot_library]

        if phot_library[0:7] == 'vlm-plx':
            vlm_plx.add_vlm_plx(self.input_path, h5_file)

        elif phot_library[0:7] == 'leggett':
            leggett.add_leggett(self.input_path, h5_file)

        h5_file.close()

    @typechecked
    def add_calibration(self,
                        tag: str,
                        filename: Optional[str] = None,
                        data: Optional[np.ndarray] = None,
                        units: Optional[Dict[str, str]] = None,
                        scaling: Optional[Tuple[float, float]] = None) -> None:
        """
        Function for adding a calibration spectrum to the database.

        Parameters
        ----------
        tag : str
            Tag name in the database.
        filename : str, None
            Filename with the calibration spectrum. The first column should contain the wavelength
            (um), the second column the flux density (W m-2 um-1), and the third column
            the error (W m-2 um-1). The ``data`` argument is used if set to ``None``.
        data : np.ndarray, None
            Spectrum stored as 3D array with shape ``(n_wavelength, 3)``. The first column should
            contain the wavelength (um), the second column the flux density (W m-2 um-1),
            and the third column the error (W m-2 um-1). The ``filename`` argument is used if set
            to ``None``.
        units : dict, None
            Dictionary with the wavelength and flux units, e.g. ``{'wavelength': 'angstrom',
            'flux': 'w m-2'}``. The default units (um and W m-2 um-1) are used if set to ``None``.
        scaling : tuple(float, float), None
            Scaling for the wavelength and flux as ``(scaling_wavelength, scaling_flux)``. Not used
            if set to ``None``.

        Returns
        -------
        NoneType
            None
        """

        if filename is None and data is None:
            raise ValueError('Either the \'filename\' or \'data\' argument should be provided.')

        if scaling is None:
            scaling = (1., 1.)

        h5_file = h5py.File(self.database, 'a')

        if 'spectra/calibration' not in h5_file:
            h5_file.create_group('spectra/calibration')

        if 'spectra/calibration/'+tag in h5_file:
            del h5_file['spectra/calibration/'+tag]

        if filename is not None:
            data = np.loadtxt(filename)

        if units is None:
            wavelength = scaling[0]*data[:, 0]  # (um)
            flux = scaling[1]*data[:, 1]  # (W m-2 um-1)

        else:
            if units['wavelength'] == 'um':
                wavelength = scaling[0]*data[:, 0]  # (um)

            elif units['wavelength'] == 'angstrom':
                wavelength = scaling[0]*data[:, 0]*1e-4  # (um)

            if units['flux'] == 'w m-2 um-1':
                flux = scaling[1]*data[:, 1]  # (W m-2 um-1)

            elif units['flux'] == 'w m-2':
                if units['wavelength'] == 'um':
                    flux = scaling[1]*data[:, 1]/wavelength  # (W m-2 um-1)

        if data.shape[1] == 3:
            if units is None:
                error = scaling[1]*data[:, 2]  # (W m-2 um-1)

            else:
                if units['flux'] == 'w m-2 um-1':
                    error = scaling[1]*data[:, 2]  # (W m-2 um-1)

                elif units['flux'] == 'w m-2':
                    if units['wavelength'] == 'um':
                        error = scaling[1]*data[:, 2]/wavelength  # (W m-2 um-1)

        else:
            error = np.repeat(0., wavelength.size)

        print(f'Adding calibration spectrum: {tag}...', end='', flush=True)

        h5_file.create_dataset(f'spectra/calibration/{tag}',
                               data=np.vstack((wavelength, flux, error)))

        h5_file.close()

        print(' [DONE]')

    @typechecked
    def add_spectrum(self,
                     spec_library: str,
                     sptypes: Optional[List[str]] = None) -> None:
        """
        DEPRECATION: This method is deprecated and will be removed in a future release. Please use
        the :meth:`~species.data.database.Database.add_spectra` method instead.

        Parameters
        ----------
        spec_library : str
            Spectral library ('irtf', 'spex', 'kesseli+2017', 'bonnefoy+2014', 'allers+2013').
        sptypes : list(str)
            Spectral types ('F', 'G', 'K', 'M', 'L', 'T'). Currently only implemented for 'irtf'.

        Returns
        -------
        NoneType
            None
        """

        warnings.warn('This method is deprecated and will be removed in a future release. Please '
                      'use the add_spectra method instead.')

        h5_file = h5py.File(self.database, 'a')

        if 'spectra' not in h5_file:
            h5_file.create_group('spectra')

        if 'spectra/'+spec_library in h5_file:
            del h5_file['spectra/'+spec_library]

        if spec_library[0:5] == 'vega':
            vega.add_vega(self.input_path, h5_file)

        elif spec_library[0:5] == 'irtf':
            irtf.add_irtf(self.input_path, h5_file, sptypes)

        elif spec_library[0:5] == 'spex':
            spex.add_spex(self.input_path, h5_file)

        elif spec_library[0:12] == 'kesseli+2017':
            kesseli2017.add_kesseli2017(self.input_path, h5_file)

        elif spec_library[0:13] == 'bonnefoy+2014':
            bonnefoy2014.add_bonnefoy2014(self.input_path, h5_file)

        elif spec_library[0:11] == 'allers+2013':
            allers2013.add_allers2013(self.input_path, h5_file)

        h5_file.close()

    @typechecked
    def add_spectra(self,
                    spec_library: str,
                    sptypes: Optional[List[str]] = None) -> None:
        """
        Parameters
        ----------
        spec_library : str
            Spectral library ('irtf', 'spex', 'kesseli+2017', 'bonnefoy+2014', 'allers+2013').
        sptypes : list(str)
            Spectral types ('F', 'G', 'K', 'M', 'L', 'T'). Currently only implemented for 'irtf'.

        Returns
        -------
        NoneType
            None
        """

        h5_file = h5py.File(self.database, 'a')

        if 'spectra' not in h5_file:
            h5_file.create_group('spectra')

        if 'spectra/'+spec_library in h5_file:
            del h5_file['spectra/'+spec_library]

        if spec_library[0:5] == 'vega':
            vega.add_vega(self.input_path, h5_file)

        elif spec_library[0:5] == 'irtf':
            irtf.add_irtf(self.input_path, h5_file, sptypes)

        elif spec_library[0:5] == 'spex':
            spex.add_spex(self.input_path, h5_file)

        elif spec_library[0:12] == 'kesseli+2017':
            kesseli2017.add_kesseli2017(self.input_path, h5_file)

        elif spec_library[0:13] == 'bonnefoy+2014':
            bonnefoy2014.add_bonnefoy2014(self.input_path, h5_file)

        elif spec_library[0:11] == 'allers+2013':
            allers2013.add_allers2013(self.input_path, h5_file)

        h5_file.close()

    @typechecked
    def add_samples(self,
                    sampler: str,
                    samples: np.ndarray,
                    ln_prob: np.ndarray,
                    ln_evidence: Optional[Tuple[float, float]],
                    mean_accept: Optional[float],
                    spectrum: Tuple[str, str],
                    tag: str,
                    modelpar: List[str],
                    distance: Optional[float],
                    spec_labels: Optional[List[str]]):
        """
        Parameters
        ----------
        sampler : str
            Sampler ('emcee', 'multinest', or 'ultranest').
        samples : np.ndarray
            Samples of the posterior.
        ln_prob : np.ndarray
            Log posterior for each sample.
        ln_evidence : tuple(float, float)
            Log evidence and uncertainty. Set to ``None`` when ``sampler`` is 'emcee'.
        mean_accept : float, None
            Mean acceptance fraction. Set to ``None`` when ``sampler`` is 'multinest' or
            'ultranest'.
        spectrum : tuple(str, str)
            Tuple with the spectrum type ('model' or 'calibration') and spectrum name (e.g.
            'drift-phoenix').
        tag : str
            Database tag.
        modelpar : list(str)
            List with the model parameter names.
        distance : float, None
            Distance to the object (pc). Not used if set to ``None``.
        spec_labels : list(str), None
            List with the spectrum labels that are used for fitting an additional scaling
            parameter. Not used if set to ``None``.

        Returns
        -------
        NoneType
            None
        """

        if spec_labels is None:
            spec_labels = []

        h5_file = h5py.File(self.database, 'a')

        if 'results' not in h5_file:
            h5_file.create_group('results')

        if 'results/fit' not in h5_file:
            h5_file.create_group('results/fit')

        if f'results/fit/{tag}' in h5_file:
            del h5_file[f'results/fit/{tag}']

        dset = h5_file.create_dataset(f'results/fit/{tag}/samples', data=samples)
        h5_file.create_dataset(f'results/fit/{tag}/ln_prob', data=ln_prob)

        dset.attrs['type'] = str(spectrum[0])
        dset.attrs['spectrum'] = str(spectrum[1])
        dset.attrs['n_param'] = int(len(modelpar))
        dset.attrs['sampler'] = str(sampler)

        if mean_accept is not None:
            dset.attrs['mean_accept'] = float(mean_accept)
            print(f'Mean acceptance fraction: {mean_accept:.3f}')

        if distance is not None:
            dset.attrs['distance'] = float(distance)

        if ln_evidence is not None:
            dset.attrs['ln_evidence'] = ln_evidence

        count_scaling = 0

        for i, item in enumerate(modelpar):
            dset.attrs[f'parameter{i}'] = str(item)

            if item in spec_labels:
                dset.attrs[f'scaling{count_scaling}'] = str(item)
                count_scaling += 1

        dset.attrs['n_scaling'] = int(count_scaling)

        try:
            int_auto = emcee.autocorr.integrated_time(samples)
            print(f'Integrated autocorrelation time = {int_auto}')

        except emcee.autocorr.AutocorrError:
            int_auto = None

            print('The chain is shorter than 50 times the integrated autocorrelation time. '
                  '[WARNING]')

        if int_auto is not None:
            for i, item in enumerate(int_auto):
                dset.attrs[f'autocorrelation{i}'] = float(item)

        h5_file.close()

    @typechecked
    def get_probable_sample(self,
                            tag: str,
                            burnin: Optional[int] = None) -> Dict[str, float]:
        """
        Function for extracting the sample parameters with the highest posterior probability.

        Parameters
        ----------
        tag : str
            Database tag with the posterior results.
        burnin : int, None
            Number of burnin steps. No burnin is removed if set to ``None``.

        Returns
        -------
        dict
            Parameters and values for the sample with the maximum posterior probability.
        """

        if burnin is None:
            burnin = 0

        h5_file = h5py.File(self.database, 'r')
        dset = h5_file[f'results/fit/{tag}/samples']

        samples = np.asarray(dset)
        ln_prob = np.asarray(h5_file[f'results/fit/{tag}/ln_prob'])

        if 'n_param' in dset.attrs:
            n_param = dset.attrs['n_param']
        elif 'nparam' in dset.attrs:
            n_param = dset.attrs['nparam']

        if samples.ndim == 3:
            if burnin > samples.shape[0]:
                raise ValueError(f'The \'burnin\' value is larger than the number of steps '
                                 f'({samples.shape[1]}) that are made by the walkers.')

            samples = samples[burnin:, :, :]
            ln_prob = ln_prob[burnin:, :]

            samples = np.reshape(samples, (-1, n_param))
            ln_prob = np.reshape(ln_prob, -1)

        index_max = np.unravel_index(ln_prob.argmax(), ln_prob.shape)

        # max_prob = ln_prob[index_max]
        max_sample = samples[index_max]

        prob_sample = {}

        for i in range(n_param):
            par_key = dset.attrs[f'parameter{i}']
            par_value = max_sample[i]

            prob_sample[par_key] = par_value

        if 'distance' in dset.attrs:
            prob_sample['distance'] = dset.attrs['distance']

        if 'pt_smooth' in dset.attrs:
            prob_sample['pt_smooth'] = dset.attrs['pt_smooth']

        h5_file.close()

        return prob_sample

    @typechecked
    def get_median_sample(self,
                          tag: str,
                          burnin: Optional[int] = None) -> Dict[str, float]:
        """
        Function for extracting the median parameter values from the posterior samples.

        Parameters
        ----------
        tag : str
            Database tag with the posterior results.
        burnin : int, None
            Number of burnin steps. No burnin is removed if set to ``None``.

        Returns
        -------
        dict
            Parameters and values for the sample with the maximum posterior probability.
        """

        if burnin is None:
            burnin = 0

        with h5py.File(self.database, 'r') as h5_file:
            dset = h5_file[f'results/fit/{tag}/samples']

            if 'n_param' in dset.attrs:
                n_param = dset.attrs['n_param']
            elif 'nparam' in dset.attrs:
                n_param = dset.attrs['nparam']

            samples = np.asarray(dset)

            # samples = samples[samples[:, 2] > 100., ]

            if samples.ndim == 3:
                if burnin > samples.shape[0]:
                    raise ValueError(f'The \'burnin\' value is larger than the number of steps '
                                     f'({samples.shape[1]}) that are made by the walkers.')

                if burnin is not None:
                    samples = samples[burnin:, :, :]

                samples = np.reshape(samples, (-1, n_param))

            median_sample = {}

            for i in range(n_param):
                par_key = dset.attrs[f'parameter{i}']
                par_value = np.median(samples[:, i])
                median_sample[par_key] = par_value

            if 'distance' in dset.attrs:
                median_sample['distance'] = dset.attrs['distance']

            if 'pt_smooth' in dset.attrs:
                median_sample['pt_smooth'] = dset.attrs['pt_smooth']

        return median_sample

    @typechecked
    def get_compare_sample(self,
                           tag: str) -> Dict[str, float]:
        """
        Function for extracting the sample parameters with the highest posterior probability.

        Parameters
        ----------
        tag : str
            Database tag where the results from
            :meth:`~species.analysis.compare_spectra.CompareSpectra.compare_model` are stored.

        Returns
        -------
        dict
            Dictionary with the best-fit parameters.
        """

        with h5py.File(self.database, 'a') as h5_file:
            dset = h5_file[f'results/comparison/{tag}/goodness_of_fit']

            n_param = dset.attrs['n_param']
            n_scale_spec = dset.attrs['n_scale_spec']

            model_param = {}

            for i in range(n_param):
                model_param[dset.attrs[f'parameter{i}']] = dset.attrs[f'best_param{i}']

            model_param['distance'] = dset.attrs['distance']
            model_param['radius'] = dset.attrs['radius']

            for i in range(n_scale_spec):
                scale_spec = dset.attrs[f'scale_spec{i}']
                model_param[f'scaling_{scale_spec}'] = dset.attrs[f'scaling_{scale_spec}']

        return model_param

    @typechecked
    def get_mcmc_spectra(self,
                         tag: str,
                         random: int,
                         burnin: Optional[int] = None,
                         wavel_range: Optional[Union[Tuple[float, float], str]] = None,
                         spec_res: Optional[float] = None,
                         wavel_resample: Optional[np.ndarray] = None) -> Union[
                             List[box.ModelBox], List[box.SpectrumBox]]:
        """
        Function for drawing random spectra from the sampled posterior distributions.

        Parameters
        ----------
        tag : str
            Database tag with the posterior samples.
        random : int
            Number of random samples.
        burnin : int, None
            Number of burnin steps. No burnin is removed if set to ``None``. Not required when
            using nested sampling.
        wavel_range : tuple(float, float), str, None
            Wavelength range (um) or filter name. Full spectrum is used if set to ``None``.
        spec_res : float, None
            Spectral resolution that is used for the smoothing with a Gaussian kernel. No smoothing
            is applied if the argument set to ``None``.
        wavel_resample : np.ndarray, None
            Wavelength points (um) to which the model spectrum will be resampled. The resampling is
            applied after the optional smoothing to the resolution of ``spec_res``.

        Returns
        -------
        list(species.core.box.ModelBox)
            List with ``ModelBox`` objects.
        """

        if burnin is None:
            burnin = 0

        h5_file = h5py.File(self.database, 'r')
        dset = h5_file[f'results/fit/{tag}/samples']

        spectrum_type = dset.attrs['type']
        spectrum_name = dset.attrs['spectrum']

        if 'n_param' in dset.attrs:
            n_param = dset.attrs['n_param']
        elif 'nparam' in dset.attrs:
            n_param = dset.attrs['nparam']

        if 'n_scaling' in dset.attrs:
            n_scaling = dset.attrs['n_scaling']
        elif 'nscaling' in dset.attrs:
            n_scaling = dset.attrs['nscaling']
        else:
            n_scaling = 0

        if 'n_error' in dset.attrs:
            n_error = dset.attrs['n_error']
        else:
            n_error = 0

        ignore_param = []

        for i in range(n_scaling):
            ignore_param.append(dset.attrs[f'scaling{i}'])

        for i in range(n_error):
            ignore_param.append(dset.attrs[f'error{i}'])

        for i in range(n_param):
            if dset.attrs[f'parameter{i}'][:13] == 'log_corr_len_':
                ignore_param.append(dset.attrs[f'parameter{i}'])

            elif dset.attrs[f'parameter{i}'][:9] == 'corr_amp_':
                ignore_param.append(dset.attrs[f'parameter{i}'])

        if spec_res is not None and spectrum_type == 'calibration':
            warnings.warn('Smoothing of the spectral resolution is not implemented for calibration '
                          'spectra.')

        if 'distance' in dset.attrs:
            distance = dset.attrs['distance']
        else:
            distance = None

        samples = np.asarray(dset)

        # samples = samples[samples[:, 2] > 100., ]

        if samples.ndim == 2:
            ran_index = np.random.randint(samples.shape[0], size=random)
            samples = samples[ran_index, ]

        elif samples.ndim == 3:
            if burnin > samples.shape[0]:
                raise ValueError(f'The \'burnin\' value is larger than the number of steps '
                                 f'({samples.shape[1]}) that are made by the walkers.')

            samples = samples[burnin:, :, :]

            ran_walker = np.random.randint(samples.shape[0], size=random)
            ran_step = np.random.randint(samples.shape[1], size=random)
            samples = samples[ran_walker, ran_step, :]

        param = []
        for i in range(n_param):
            param.append(dset.attrs[f'parameter{i}'])

        if spectrum_type == 'model':
            if spectrum_name == 'planck':
                readmodel = read_planck.ReadPlanck(wavel_range)

            elif spectrum_name == 'powerlaw':
                pass

            else:
                readmodel = read_model.ReadModel(spectrum_name, wavel_range=wavel_range)

        elif spectrum_type == 'calibration':
            readcalib = read_calibration.ReadCalibration(spectrum_name, filter_name=None)

        boxes = []

        for i in tqdm.tqdm(range(samples.shape[0]), desc='Getting MCMC spectra'):
            model_param = {}
            for j in range(samples.shape[1]):
                if param[j] not in ignore_param:
                    model_param[param[j]] = samples[i, j]

            if distance:
                model_param['distance'] = distance

            if spectrum_type == 'model':
                if spectrum_name == 'planck':
                    specbox = readmodel.get_spectrum(model_param,
                                                     spec_res,
                                                     smooth=True,
                                                     wavel_resample=wavel_resample)

                elif spectrum_name == 'powerlaw':
                    if wavel_resample is not None:
                        warnings.warn('The \'wavel_resample\' parameter is not support by the '
                                      '\'powerlaw\' model so the argument will be ignored.')

                    specbox = read_util.powerlaw_spectrum(wavel_range, model_param)

                else:
                    specbox = readmodel.get_model(model_param,
                                                  spec_res=spec_res,
                                                  wavel_resample=wavel_resample,
                                                  smooth=True)

            elif spectrum_type == 'calibration':
                specbox = readcalib.get_spectrum(model_param)

            boxes.append(specbox)

        h5_file.close()

        return boxes

    @typechecked
    def get_mcmc_photometry(self,
                            tag: str,
                            filter_name: str,
                            burnin: Optional[int] = None,
                            phot_type: str = 'magnitude') -> np.ndarray:
        """
        Function for calculating synthetic magnitudes or fluxes from the posterior samples.

        Parameters
        ----------
        tag : str
            Database tag with the posterior samples.
        filter_name : str
            Filter name for which the synthetic photometry will be computed.
        burnin : int, None
            Number of burnin steps. No burnin is removed if set to ``None``. Not required when
            using nested sampling.
        phot_type : str
            Photometry type ('magnitude' or 'flux').

        Returns
        -------
        np.ndarray
            Synthetic magnitudes or fluxes (W m-2 um-1).
        """

        if phot_type not in ['magnitude', 'flux']:
            raise ValueError('The argument of \'phot_type\' is not recognized and should be '
                             'set to \'magnitude\' or \'flux\'.')

        if burnin is None:
            burnin = 0

        h5_file = h5py.File(self.database, 'r')
        dset = h5_file[f'results/fit/{tag}/samples']

        if 'n_param' in dset.attrs:
            n_param = dset.attrs['n_param']
        elif 'nparam' in dset.attrs:
            n_param = dset.attrs['nparam']

        spectrum_type = dset.attrs['type']
        spectrum_name = dset.attrs['spectrum']

        if 'distance' in dset.attrs:
            distance = dset.attrs['distance']
        else:
            distance = None

        samples = np.asarray(dset)

        if samples.ndim == 3:
            if burnin > samples.shape[0]:
                raise ValueError(f'The \'burnin\' value is larger than the number of steps '
                                 f'({samples.shape[1]}) that are made by the walkers.')

            samples = samples[burnin:, :, :]
            samples = samples.reshape((samples.shape[0]*samples.shape[1], n_param))

        param = []
        for i in range(n_param):
            param.append(dset.attrs[f'parameter{i}'])

        h5_file.close()

        if spectrum_type == 'model':
            if spectrum_name == 'powerlaw':
                synphot = photometry.SyntheticPhotometry(filter_name)
                synphot.zero_point()  # Set the wavel_range attribute

            else:
                readmodel = read_model.ReadModel(spectrum_name, filter_name=filter_name)

        elif spectrum_type == 'calibration':
            readcalib = read_calibration.ReadCalibration(spectrum_name, filter_name=filter_name)

        mcmc_phot = np.zeros((samples.shape[0]))

        for i in tqdm.tqdm(range(samples.shape[0]), desc='Getting MCMC photometry'):
            model_param = {}

            for j in range(n_param):
                model_param[param[j]] = samples[i, j]

            if distance is not None:
                model_param['distance'] = distance

            if spectrum_type == 'model':
                if spectrum_name == 'powerlaw':
                    pl_box = read_util.powerlaw_spectrum(synphot.wavel_range, model_param)

                    if phot_type == 'magnitude':
                        app_mag, _ = synphot.spectrum_to_magnitude(pl_box.wavelength, pl_box.flux)
                        mcmc_phot[i] = app_mag[0]

                    elif phot_type == 'flux':
                        mcmc_phot[i], _ = synphot.spectrum_to_flux(pl_box.wavelength, pl_box.flux)

                else:
                    if phot_type == 'magnitude':
                        mcmc_phot[i], _ = readmodel.get_magnitude(model_param)

                    elif phot_type == 'flux':
                        mcmc_phot[i], _ = readmodel.get_flux(model_param)

            elif spectrum_type == 'calibration':
                if phot_type == 'magnitude':
                    app_mag, _ = readcalib.get_magnitude(model_param=model_param, distance=None)
                    mcmc_phot[i] = app_mag[0]

                elif phot_type == 'flux':
                    mcmc_phot[i], _ = readcalib.get_flux(model_param=model_param)

        return mcmc_phot

    @typechecked
    def get_object(self,
                   object_name: str,
                   inc_phot: Union[bool, List[str]] = True,
                   inc_spec: Union[bool, List[str]] = True) -> box.ObjectBox:
        """
        Function for extracting the photometric and/or spectroscopic data of an object from the
        database. The spectroscopic data contains optionally the covariance matrix and its inverse.

        Parameters
        ----------
        object_name : str
            Object name in the database.
        inc_phot : bool, list(str)
            Include photometric data. If a boolean, either all (``True``) or none (``False``) of
            the data are selected. If a list, a subset of filter names (as stored in the database)
            can be provided.
        inc_spec : bool, list(str)
            Include spectroscopic data. If a boolean, either all (``True``) or none (``False``) of
            the data are selected. If a list, a subset of spectrum names (as stored in the database
            with :func:`~species.data.database.Database.add_object`) can be provided.

        Returns
        -------
        species.core.box.ObjectBox
            Box with the object's data.
        """

        print(f'Getting object: {object_name}...', end='', flush=True)

        h5_file = h5py.File(self.database, 'r')
        dset = h5_file[f'objects/{object_name}']

        distance = np.asarray(dset['distance'])

        if inc_phot:

            magnitude = {}
            flux = {}
            mean_wavel = {}

            for observatory in dset.keys():
                if observatory not in ['distance', 'spectrum']:
                    for filter_name in dset[observatory]:
                        name = f'{observatory}/{filter_name}'

                        if isinstance(inc_phot, bool) or name in inc_phot:
                            magnitude[name] = dset[name][0:2]
                            flux[name] = dset[name][2:4]

                            filter_trans = read_filter.ReadFilter(name)
                            mean_wavel[name] = filter_trans.mean_wavelength()

            phot_filters = list(magnitude.keys())

        else:

            magnitude = None
            flux = None
            phot_filters = None
            mean_wavel = None

        if inc_spec and f'objects/{object_name}/spectrum' in h5_file:
            spectrum = {}

            for item in h5_file[f'objects/{object_name}/spectrum']:
                data_group = f'objects/{object_name}/spectrum/{item}'

                if isinstance(inc_spec, bool) or item in inc_spec:

                    if f'{data_group}/covariance' not in h5_file:
                        spectrum[item] = (np.asarray(h5_file[f'{data_group}/spectrum']),
                                          None,
                                          None,
                                          h5_file[f'{data_group}'].attrs['specres'])

                    else:
                        spectrum[item] = (np.asarray(h5_file[f'{data_group}/spectrum']),
                                          np.asarray(h5_file[f'{data_group}/covariance']),
                                          np.asarray(h5_file[f'{data_group}/inv_covariance']),
                                          h5_file[f'{data_group}'].attrs['specres'])

        else:
            spectrum = None

        h5_file.close()

        print(' [DONE]')

        return box.create_box('object',
                              name=object_name,
                              filters=phot_filters,
                              mean_wavel=mean_wavel,
                              magnitude=magnitude,
                              flux=flux,
                              distance=distance,
                              spectrum=spectrum)

    @typechecked
    def get_samples(self,
                    tag: str,
                    burnin: Optional[int] = None,
                    random: Optional[int] = None,
                    json_file: Optional[str] = None) -> box.SamplesBox:
        """
        Parameters
        ----------
        tag: str
            Database tag with the samples.
        burnin : int, None
            Number of burnin samples to exclude. All samples are selected if set to ``None``.
            The parameter is only required for samples obtained with ``emcee`` and is therefore
            not used for samples obtained with ``MultiNest`` or ``UltraNest``.
        random : int, None
            Number of random samples to select. All samples (with the burnin excluded) are
            selected if set to ``None``.
        json_file : str, None
            JSON file to store the posterior samples. The data will not be written if the argument
            is set to ``None``.

        Returns
        -------
        species.core.box.SamplesBox
            Box with the posterior samples.
        """

        if burnin is None:
            burnin = 0

        h5_file = h5py.File(self.database, 'r')
        dset = h5_file[f'results/fit/{tag}/samples']
        ln_prob = np.asarray(h5_file[f'results/fit/{tag}/ln_prob'])

        attributes = {}
        for item in dset.attrs:
            attributes[item] = dset.attrs[item]

        spectrum = dset.attrs['spectrum']

        if 'n_param' in dset.attrs:
            n_param = dset.attrs['n_param']
        elif 'nparam' in dset.attrs:
            n_param = dset.attrs['nparam']

        if 'ln_evidence' in dset.attrs:
            # Use if condition for backward compatibility
            ln_evidence = dset.attrs['ln_evidence']
        else:
            ln_evidence = None

        samples = np.asarray(dset)

        if samples.ndim == 3:
            if burnin > samples.shape[0]:
                raise ValueError(f'The \'burnin\' value is larger than the number of steps '
                                 f'({samples.shape[1]}) that are made by the walkers.')

            samples = samples[burnin:, :, :]

            if random is not None:
                ran_walker = np.random.randint(samples.shape[0], size=random)
                ran_step = np.random.randint(samples.shape[1], size=random)
                samples = samples[ran_walker, ran_step, :]

        elif samples.ndim == 2 and random is not None:
            indices = np.random.randint(samples.shape[0], size=random)
            samples = samples[indices, :]

        param = []
        for i in range(n_param):
            param.append(dset.attrs[f'parameter{i}'])

        h5_file.close()

        if samples.ndim == 3:
            prob_sample = self.get_probable_sample(tag, burnin)
        else:
            prob_sample = None

        median_sample = self.get_median_sample(tag, burnin)

        if json_file is not None:
            samples_dict = {}

            for i, item in enumerate(param):
                samples_dict[item] = list(samples[:, i])

            with open(json_file, 'w') as out_file:
                json.dump(samples_dict, out_file, indent=4)

        return box.create_box('samples',
                              spectrum=spectrum,
                              parameters=param,
                              samples=samples,
                              ln_prob=ln_prob,
                              ln_evidence=ln_evidence,
                              prob_sample=prob_sample,
                              median_sample=median_sample,
                              attributes=attributes)

    @typechecked
    def get_pt_profiles(self,
                        tag: str,
                        random: Optional[int] = None,
                        out_file: Optional[str] = None) -> Tuple[np.ndarray, np.ndarray]:
        """
        Method for returning the pressure-temperature profiles from the atmospheric retrieval
        with ``petitRADTRANS``. The data can also be optionally stored to an output file.

        Parameters
        ----------
        tag: str
            Database tag with the posterior samples from the atmospheric retrieval with
            :class:`~species.analysis.retrieval.AtmosphericRetrieval`.
        random : int, None
            Number of random samples that will be used for the P-T profiles. All samples
            will be selected if set to ``None``.
        out_file : str, None
            Output file to store the P-T profiles. The data will be stored in a FITS file if the
            argument of ``out_file`` ends with `.fits`. Otherwise, the data will be written to a
            text file. The data has two dimensions with the first column containing the pressures
            (bar) and the remaining columns the temperature profiles (K). The data will not be
            written to a file if the argument is set to ``None``.

        Returns
        -------
        np.ndarray
            Array (1D) with the pressures (bar).
        np.ndarray
            Array (2D) with the temperature profiles (K). The shape of the array is
            (n_pressures, n_samples).
        """

        h5_file = h5py.File(self.database, 'r')
        dset = h5_file[f'results/fit/{tag}/samples']

        spectrum = dset.attrs['spectrum']
        pt_profile = dset.attrs['pt_profile']

        if spectrum != 'petitradtrans':
            raise ValueError(f'The model spectrum of the posterior samples is \'{spectrum}\' '
                             f'instead of \'petitradtrans\'. Extracting P-T profiles is '
                             f'therefore not possible.')

        if 'n_param' in dset.attrs:
            n_param = dset.attrs['n_param']
        elif 'nparam' in dset.attrs:
            n_param = dset.attrs['nparam']

        samples = np.asarray(dset)

        if random is None:
            n_profiles = samples.shape[0]

        else:
            n_profiles = random

            indices = np.random.randint(samples.shape[0], size=random)
            samples = samples[indices, :]

        param_index = {}
        for i in range(n_param):
            param_index[dset.attrs[f'parameter{i}']] = i

        h5_file.close()

        press = np.logspace(-6, 3, 180)  # (bar)

        temp = np.zeros((press.shape[0], n_profiles))

        desc = f'Extracting the P-T profiles of {tag}'

        for i in tqdm.tqdm(range(samples.shape[0]), desc=desc):
            item = samples[i, :]

            if pt_profile == 'molliere':
                three_temp = np.array([item[param_index['t1']],
                                       item[param_index['t2']],
                                       item[param_index['t3']]])

                temp[:, i], _, _ = retrieval_util.pt_ret_model(
                    three_temp, 10.**item[param_index['log_delta']], item[param_index['alpha']],
                    item[param_index['tint']], press, item[param_index['metallicity']],
                    item[param_index['c_o_ratio']])

            elif pt_profile == 'mod-molliere':
                temp[:, i], _, _ = retrieval_util.pt_ret_model(
                    None, 10.**item[param_index['log_delta']], item[param_index['alpha']],
                    item[param_index['tint']], press, item[param_index['metallicity']],
                    item[param_index['c_o_ratio']])

            elif pt_profile in ['free', 'monotonic']:
                if 'pt_smooth' in param_index:
                    pt_smooth = item[param_index['pt_smooth']]
                else:
                    pt_smooth = 0.

                knot_press = np.logspace(np.log10(press[0]), np.log10(press[-1]), 15)

                knot_temp = []
                for j in range(15):
                    knot_temp.append(item[param_index[f't{i}']])

                knot_temp = np.asarray(knot_temp)

                temp[:, j] = retrieval_util.pt_spline_interp(
                    knot_press, knot_temp, press, pt_smooth)

        if out_file is not None:
            data = np.hstack([press[..., np.newaxis], temp])

            if out_file.endswith('.fits'):
                fits.writeto(out_file, data, overwrite=True)

            else:
                np.savetxt(out_file, data, header='Pressure (bar) - Temperature (K)')

        return press, temp

    @typechecked
    def add_empirical(self,
                      tag: str,
                      names: List[str],
                      sptypes: List[str],
                      goodness_of_fit: List[float],
                      flux_scaling: List[np.ndarray],
                      av_ext: List[float],
                      rad_vel: List[float],
                      object_name: str,
                      spec_name: List[str],
                      spec_library: str) -> None:
        """
        Parameters
        ----------
        tag : str
            Database tag where the results will be stored.
        names : list(str)
            Array with the names of the empirical spectra.
        sptypes : list(str)
            Array with the spectral types of ``names``.
        goodness_of_fit : list(float)
            Array with the goodness-of-fit values.
        flux_scaling : list(np.ndarray)
            List with arrays with the best-fit scaling values to match the library spectra with
            the data. The size of each array is equal to the number of spectra that are provided
            as argument of ``spec_name``.
        av_ext : list(float)
            Array with the visual extinction :math:`A_V`.
        rad_vel : list(float)
            Array with the radial velocities (km s-1).
        object_name : str
            Object name as stored in the database with
            :func:`~species.data.database.Database.add_object` or
            :func:`~species.data.database.Database.add_companion`.
        spec_name : list(str)
            List with spectrum names that are stored at the object data of ``object_name``.
        spec_library : str
            Name of the spectral library that was used for the empirical comparison.
        Returns
        -------
        NoneType
            None
        """

        with h5py.File(self.database, 'a') as h5_file:

            if 'results' not in h5_file:
                h5_file.create_group('results')

            if 'results/empirical' not in h5_file:
                h5_file.create_group('results/empirical')

            if f'results/empirical/{tag}' in h5_file:
                del h5_file[f'results/empirical/{tag}']

            dtype = h5py.special_dtype(vlen=str)

            dset = h5_file.create_dataset(f'results/empirical/{tag}/names',
                                          (np.size(names), ), dtype=dtype)

            dset[...] = names

            dset.attrs['object_name'] = str(object_name)
            dset.attrs['spec_library'] = str(spec_library)
            dset.attrs['n_spec_name'] = len(spec_name)

            for i, item in enumerate(spec_name):
                dset.attrs[f'spec_name{i}'] = item

            dset = h5_file.create_dataset(f'results/empirical/{tag}/sptypes',
                                          (np.size(sptypes), ), dtype=dtype)

            dset[...] = sptypes

            h5_file.create_dataset(f'results/empirical/{tag}/goodness_of_fit', data=goodness_of_fit)
            h5_file.create_dataset(f'results/empirical/{tag}/flux_scaling', data=flux_scaling)
            h5_file.create_dataset(f'results/empirical/{tag}/av_ext', data=av_ext)
            h5_file.create_dataset(f'results/empirical/{tag}/rad_vel', data=rad_vel)

    @typechecked
    def add_comparison(self,
                       tag: str,
                       goodness_of_fit: np.ndarray,
                       flux_scaling: np.ndarray,
                       model_param: List[str],
                       coord_points: List[np.ndarray],
                       object_name: str,
                       spec_name: List[str],
                       model: str,
                       scale_spec: List[str],
                       extra_scaling: Optional[np.ndarray]) -> None:
        """
        Parameters
        ----------
        tag : str
            Database tag where the results will be stored.
        goodness_of_fit : np.ndarray
            Array with the goodness-of-fit values.
        flux_scaling : np.ndarray
            Array with the best-fit scaling values to match the model spectra with the data.
        model_param : list(str)
            List with the names of the model parameters.
        coord_points : list(np.ndarray)
            List with 1D arrays of the model grid points, in the same order as ``model_param``.
        object_name : str
            Object name as stored in the database with
            :func:`~species.data.database.Database.add_object` or
            :func:`~species.data.database.Database.add_companion`.
        spec_name : list(str)
            List with spectrum names that are stored at the object data of ``object_name``.
        model : str
            Atmospheric model grid that is used for the comparison.
        scale_spec : list(str)
            List with spectrum names to which an additional scaling has been applied.
        extra_scaling : np.ndarray. None
            Array with extra scalings that have been applied to the spectra of ``scale_spec``.
            The argument can be set to ``None`` if no extra scalings have been applied.

        Returns
        -------
        NoneType
            None
        """

        read_obj = read_object.ReadObject(object_name)
        distance = read_obj.get_distance()[0]  # (pc)

        with h5py.File(self.database, 'a') as h5_file:

            if 'results' not in h5_file:
                h5_file.create_group('results')

            if 'results/comparison' not in h5_file:
                h5_file.create_group('results/comparison')

            if f'results/comparison/{tag}' in h5_file:
                del h5_file[f'results/comparison/{tag}']

            dset = h5_file.create_dataset(f'results/comparison/{tag}/goodness_of_fit',
                                          data=goodness_of_fit)

            dset.attrs['object_name'] = str(object_name)
            dset.attrs['model'] = str(model)
            dset.attrs['n_param'] = len(model_param)
            dset.attrs['n_spec_name'] = len(spec_name)
            dset.attrs['n_scale_spec'] = len(scale_spec)
            dset.attrs['distance'] = distance

            for i, item in enumerate(model_param):
                dset.attrs[f'parameter{i}'] = item

            for i, item in enumerate(spec_name):
                dset.attrs[f'spec_name{i}'] = item

            for i, item in enumerate(scale_spec):
                dset.attrs[f'scale_spec{i}'] = item

            h5_file.create_dataset(f'results/comparison/{tag}/flux_scaling', data=flux_scaling)

            if len(scale_spec) > 0:
                h5_file.create_dataset(
                    f'results/comparison/{tag}/extra_scaling', data=extra_scaling)

            for i, item in enumerate(coord_points):
                h5_file.create_dataset(f'results/comparison/{tag}/coord_points{i}', data=item)

            # Indices of the best-fit model
            best_index = np.unravel_index(goodness_of_fit.argmin(), goodness_of_fit.shape)
            dset.attrs['best_fit'] = goodness_of_fit[best_index]

            print('Best-fit parameters:')
            print(f'   - Goodness-of-fit = {goodness_of_fit[best_index]:.2e}')

            for i, item in enumerate(model_param):
                best_param = coord_points[i][best_index[i]]
                dset.attrs[f'best_param{i}'] = best_param
                print(f'   - {item} = {best_param}')

            scaling = flux_scaling[best_index[0], best_index[1], best_index[2]]

            radius = np.sqrt(scaling * (distance*constants.PARSEC)**2)  # (m)
            radius /= constants.R_JUP  # (Rjup)

            dset.attrs['radius'] = radius
            print(f'   - Radius (Rjup) = {radius:.2f}')

            dset.attrs['scaling'] = scaling
            print(f'   - Scaling = {scaling:.2e}')

            for i, item in enumerate(scale_spec):
                scale_tmp = scaling / extra_scaling[best_index[0], best_index[1], best_index[2], i]
                print(f'   - {item} scaling = {scale_tmp:.2e}')
                dset.attrs[f'scaling_{item}'] = scale_tmp

    def add_retrieval(self,
                      tag: str,
                      output_folder: str,
                      inc_teff: bool = False) -> None:
        """
        Function for adding the output data from the atmospheric retrieval with
        :class:`~species.analysis.retrieval.AtmosphericRetrieval` to the database.

        Parameters
        ----------
        tag : str
            Database tag to store the posterior samples.
        output_folder : str
            Output folder that was used for the output files by ``MultiNest``.
        inc_teff : bool
            Calculate Teff for each sample by integrating the model spectrum from 0.5 to 50 um.
            The Teff samples are added to the array with samples that are stored in the database.
            The computation time for adding Teff will be long because the spectra need to be
            calculated and integrated for all samples.

        Returns
        -------
        NoneType
            None
        """

        print('Storing samples in the database...', end='', flush=True)

        json_filename = os.path.join(output_folder, 'params.json')

        with open(json_filename) as json_file:
            parameters = json.load(json_file)

        radtrans_filename = os.path.join(output_folder, 'radtrans.json')

        with open(radtrans_filename) as json_file:
            radtrans = json.load(json_file)

        samples = np.loadtxt(os.path.join(output_folder, 'post_equal_weights.dat'))

        with h5py.File(self.database, 'a') as h5_file:

            if 'results' not in h5_file:
                h5_file.create_group('results')

            if 'results/fit' not in h5_file:
                h5_file.create_group('results/fit')

            if f'results/fit/{tag}' in h5_file:
                del h5_file[f'results/fit/{tag}']

            # Store the ln-likelihood
            h5_file.create_dataset(f'results/fit/{tag}/ln_prob', data=samples[:, -1])

            # Remove the column with the log-likelihood value
            samples = samples[:, :-1]

            if samples.shape[1] != len(parameters):
                raise ValueError('The number of parameters is not equal to the parameter size '
                                 'of the samples array.')

            dset = h5_file.create_dataset(f'results/fit/{tag}/samples', data=samples)

            dset.attrs['type'] = 'model'
            dset.attrs['spectrum'] = 'petitradtrans'
            dset.attrs['n_param'] = len(parameters)
            dset.attrs['distance'] = radtrans['distance']

            count_scale = 0
            count_error = 0

            for i, item in enumerate(parameters):
                dset.attrs[f'parameter{i}'] = item

            for i, item in enumerate(parameters):
                if item[0:6] == 'scaling_':
                    dset.attrs[f'scaling{count_scale}'] = item
                    count_scale += 1

            for i, item in enumerate(parameters):
                if item[0:6] == 'error_':
                    dset.attrs[f'error{count_error}'] = item
                    count_error += 1

            dset.attrs['n_scaling'] = count_scale
            dset.attrs['n_error'] = count_error

            for i, item in enumerate(radtrans['line_species']):
                dset.attrs[f'line_species{i}'] = item

            for i, item in enumerate(radtrans['cloud_species']):
                dset.attrs[f'cloud_species{i}'] = item

            dset.attrs['n_line_species'] = len(radtrans['line_species'])
            dset.attrs['n_cloud_species'] = len(radtrans['cloud_species'])

            dset.attrs['scattering'] = radtrans['scattering']
            dset.attrs['pt_profile'] = radtrans['pt_profile']
            dset.attrs['chemistry'] = radtrans['chemistry']
            dset.attrs['wavel_min'] = radtrans['wavel_range'][0]
            dset.attrs['wavel_max'] = radtrans['wavel_range'][1]

            if radtrans['quenching'] is None:
                dset.attrs['quenching'] = 'None'
            else:
                dset.attrs['quenching'] = radtrans['quenching']

            if 'pt_smooth' in radtrans:
                dset.attrs['pt_smooth'] = radtrans['pt_smooth']

        print(' [DONE]')

        rt_object = None

        for i, cloud_item in enumerate(radtrans['cloud_species']):
            if f'{cloud_item[:-6].lower()}_tau' in parameters:
                pressure = np.logspace(-6, 3, 180)
                cloud_mass = np.zeros(samples.shape[0])

                if rt_object is None:
                    print('Importing petitRADTRANS...', end='', flush=True)
                    from petitRADTRANS.radtrans import Radtrans
                    print(' [DONE]')

                    print('Importing chemistry module...', end='', flush=True)
                    from poor_mans_nonequ_chem_FeH.poor_mans_nonequ_chem.poor_mans_nonequ_chem \
                        import interpol_abundances
                    print(' [DONE]')

                    rt_object = Radtrans(line_species=radtrans['line_species'],
                                         rayleigh_species=['H2', 'He'],
                                         cloud_species=radtrans['cloud_species'].copy(),
                                         continuum_opacities=['H2-H2', 'H2-He'],
                                         wlen_bords_micron=radtrans['wavel_range'],
                                         mode='c-k',
                                         test_ck_shuffle_comp=radtrans['scattering'],
                                         do_scat_emis=radtrans['scattering'])

                    if radtrans['pressure_grid'] == 'standard':
                        rt_object.setup_opa_structure(pressure)

                    elif radtrans['pressure_grid'] == 'smaller':
                        rt_object.setup_opa_structure(pressure[::3])

                    elif radtrans['pressure_grid'] == 'clouds':
                        rt_object.setup_opa_structure(pressure[::24])

                desc = f'Calculating mass fractions of {cloud_item[:-6]}'

                for j in tqdm.tqdm(range(samples.shape[0]), desc=desc):
                    sample_dict = retrieval_util.list_to_dict(parameters, samples[j, ])

                    if radtrans['pt_profile'] == 'molliere':
                        upper_temp = np.array([sample_dict['t1'],
                                               sample_dict['t2'],
                                               sample_dict['t3']])

                        temp, _, _ = retrieval_util.pt_ret_model(
                            upper_temp, 10.**sample_dict['log_delta'], sample_dict['alpha'],
                            sample_dict['tint'], pressure, sample_dict['metallicity'],
                            sample_dict['c_o_ratio'])

                    elif radtrans['pt_profile'] == 'free' or radtrans['pt_profile'] == 'monotonic':
                        knot_press = np.logspace(np.log10(pressure[0]), np.log10(pressure[-1]), 15)

                        knot_temp = []
                        for k in range(15):
                            knot_temp.append(sample_dict[f't{k}'])

                        knot_temp = np.asarray(knot_temp)

                        pt_smooth = sample_dict.get('pt_smooth', radtrans['pt_smooth'])

                        temp = retrieval_util.pt_spline_interp(
                            knot_press, knot_temp, pressure, pt_smooth=pt_smooth)

                    # Set the quenching pressure (bar)

                    if 'log_p_quench' in parameters:
                        quench_press = 10.**sample_dict['log_p_quench']
                    else:
                        quench_press = None

                    abund_in = interpol_abundances(np.full(pressure.shape[0],
                                                           sample_dict['c_o_ratio']),
                                                   np.full(pressure.shape[0],
                                                           sample_dict['metallicity']),
                                                   temp,
                                                   pressure,
                                                   Pquench_carbon=quench_press)

                    # Calculate the scaled mass fraction of the clouds

                    cloud_mass[j] = retrieval_util.scale_cloud_abund(
                        sample_dict, rt_object, pressure, temp, abund_in['MMW'], 'equilibrium',
                        abund_in, cloud_item[:-3], sample_dict[f'{cloud_item[:-6].lower()}_tau'],
                        pressure_grid=radtrans['pressure_grid'])

                db_tag = f'results/fit/{tag}/samples'

                with h5py.File(self.database, 'a') as h5_file:
                    dset_attrs = h5_file[db_tag].attrs

                    samples = np.asarray(h5_file[db_tag])
                    samples = np.append(samples, cloud_mass[..., np.newaxis], axis=1)

                    del h5_file[db_tag]
                    dset = h5_file.create_dataset(db_tag, data=samples)

                    for attr_item in dset_attrs:
                        dset.attrs[attr_item] = dset_attrs[attr_item]

                    n_param = dset_attrs['n_param'] + 1

                    dset.attrs['n_param'] = n_param
                    dset.attrs[f'parameter{n_param-1}'] = f'{cloud_item[:-6].lower()}_fraction'

        if radtrans['quenching'] == 'diffusion':
            p_quench = np.zeros(samples.shape[0])

            desc = 'Calculating quenching pressures'

            for i in tqdm.tqdm(range(samples.shape[0]), desc=desc):
                # Convert list of parameters and samples into dictionary
                sample_dict = retrieval_util.list_to_dict(parameters, samples[i, ])

                # Recalculate the P-T profile from the sampled parameters

                pressure = np.logspace(-6, 3, 180)  # (bar)

                if radtrans['pt_profile'] == 'molliere':
                    upper_temp = np.array([sample_dict['t1'],
                                           sample_dict['t2'],
                                           sample_dict['t3']])

                    temp, _, _ = retrieval_util.pt_ret_model(
                        upper_temp, 10.**sample_dict['log_delta'], sample_dict['alpha'],
                        sample_dict['tint'], pressure, sample_dict['metallicity'],
                        sample_dict['c_o_ratio'])

                elif radtrans['pt_profile'] == 'free' or radtrans['pt_profile'] == 'monotonic':
                    knot_press = np.logspace(np.log10(pressure[0]), np.log10(pressure[-1]), 15)

                    knot_temp = []
                    for k in range(15):
                        knot_temp.append(sample_dict[f't{k}'])

                    knot_temp = np.asarray(knot_temp)

                    if 'pt_smooth' in sample_dict:
                        pt_smooth = sample_dict['pt_smooth']
                    else:
                        pt_smooth = radtrans['pt_smooth']

                    temp = retrieval_util.pt_spline_interp(
                        knot_press, knot_temp, pressure, pt_smooth=pt_smooth)

                # Calculate the quenching pressure

                p_quench[i] = retrieval_util.quench_pressure(
                    pressure, temp, sample_dict['metallicity'],
                    sample_dict['c_o_ratio'], sample_dict['logg'],
                    sample_dict['log_kzz'])

            db_tag = f'results/fit/{tag}/samples'

            with h5py.File(self.database, 'a') as h5_file:
                dset_attrs = h5_file[db_tag].attrs

                samples = np.asarray(h5_file[db_tag])
                samples = np.append(samples, np.log10(p_quench[..., np.newaxis]), axis=1)

                del h5_file[db_tag]
                dset = h5_file.create_dataset(db_tag, data=samples)

                for item in dset_attrs:
                    dset.attrs[item] = dset_attrs[item]

                n_param = dset_attrs['n_param'] + 1

                dset.attrs['n_param'] = n_param
                dset.attrs[f'parameter{n_param-1}'] = 'log_p_quench'

        if inc_teff:
            print('Calculating Teff from the posterior samples... ')

            boxes, _ = self.get_retrieval_spectra(tag=tag,
                                                  random=None,
                                                  wavel_range=(0.5, 50.),
                                                  spec_res=100.)

            teff = np.zeros(len(boxes))

            for i, box_item in enumerate(boxes):
                sample_distance = box_item.parameters['distance']*constants.PARSEC
                sample_radius = box_item.parameters['radius']*constants.R_JUP

                # Scaling for the flux back to the planet surface
                sample_scale = (sample_distance/sample_radius)**2

                # Blackbody flux: sigma * Teff^4
                flux_int = simps(sample_scale*box_item.flux, box_item.wavelength)
                teff[i] = (flux_int/constants.SIGMA_SB)**0.25

            db_tag = f'results/fit/{tag}/samples'

            with h5py.File(self.database, 'a') as h5_file:
                dset_attrs = h5_file[db_tag].attrs

                samples = np.asarray(h5_file[db_tag])
                samples = np.append(samples, teff[..., np.newaxis], axis=1)

                del h5_file[db_tag]
                dset = h5_file.create_dataset(db_tag, data=samples)

                for item in dset_attrs:
                    dset.attrs[item] = dset_attrs[item]

                n_param = dset_attrs['n_param'] + 1

                dset.attrs['n_param'] = n_param
                dset.attrs[f'parameter{n_param-1}'] = 'teff'

    @staticmethod
    @typechecked
    def get_retrieval_spectra(tag: str,
                              random: Optional[int],
                              wavel_range: Union[Tuple[float, float], str] = None,
                              spec_res: Optional[float] = None) -> Tuple[
                                  List[box.ModelBox], Union[read_radtrans.ReadRadtrans]]:
        """
        Function for extracting random spectra from the posterior distribution obtained with
        :class:`~species.analysis.retrieval.AtmosphericRetrieval`.

        Parameters
        ----------
        tag : str
            Database tag with the posterior samples.
        random : int, None
            Number of randomly selected samples. All samples are used if set to ``None``.
        wavel_range : tuple(float, float), str, None
            Wavelength range (um) or filter name. The wavelength range from the retrieval is
            adopted (i.e. the ``wavel_range`` parameter of
            :class:`~species.analysis.retrieval.AtmosphericRetrieval`) when set to ``None``. It is
            mandatory to set the argument to ``None`` in case the ``log_tau_cloud`` parameter has
            been used with the retrieval.
        spec_res : float, None
            Spectral resolution that is used for the smoothing with a Gaussian kernel. No smoothing
            is applied when the argument is set to ``None``.

        Returns
        -------
        list(box.ModelBox)
            Boxes with the randomly sampled spectra.
        read_radtrans.Radtrans
            Instance of :class:`~species.read.read_radtrans.ReadRadtrans`.
        """

        # Open configuration file

        config_file = os.path.join(os.getcwd(), 'species_config.ini')

        config = configparser.ConfigParser()
        config.read_file(open(config_file))

        # Read path of the HDF5 database

        database_path = config['species']['database']

        # Open the HDF5 database

        h5_file = h5py.File(database_path, 'r')

        # Read the posterior samples

        dset = h5_file[f'results/fit/{tag}/samples']
        samples = np.asarray(dset)

        # Select random samples

        if random is None:
            # Required for the printed output in the for loop
            random = samples.shape[0]

        else:
            random_indices = np.random.randint(samples.shape[0], size=random)
            samples = samples[random_indices, :]

        # Get number of model parameters

        if 'n_param' in dset.attrs:
            n_param = dset.attrs['n_param']
        elif 'nparam' in dset.attrs:
            n_param = dset.attrs['nparam']

        # Get number of line and cloud species

        n_line_species = dset.attrs['n_line_species']
        n_cloud_species = dset.attrs['n_cloud_species']

        # Convert numpy boolean to regular boolean

        scattering = bool(dset.attrs['scattering'])

        # Get chemistry attributes

        chemistry = dset.attrs['chemistry']

        if dset.attrs['quenching'] == 'None':
            quenching = None
        else:
            quenching = dset.attrs['quenching']

        # Get P-T profile attributes

        pt_profile = dset.attrs['pt_profile']

        if 'pressure_grid' in dset.attrs:
            pressure_grid = dset.attrs['pressure_grid']
        else:
            pressure_grid = 'smaller'

        # Get distance

        if 'distance' in dset.attrs:
            distance = dset.attrs['distance']
        else:
            distance = None

        # Get model parameters

        parameters = []
        for i in range(n_param):
            parameters.append(dset.attrs[f'parameter{i}'])

        parameters = np.asarray(parameters)

        # Get wavelength range for median cloud optical depth

        if 'log_tau_cloud' in parameters and wavel_range is not None:
            cloud_wavel = (dset.attrs['wavel_min'], dset.attrs['wavel_max'])
        else:
            cloud_wavel = None

        # Get wavelength range for spectrum

        if wavel_range is None:
            wavel_range = (dset.attrs['wavel_min'], dset.attrs['wavel_max'])

        # Create dictionary with array indices of the model parameters

        indices = {}
        for item in parameters:
            indices[item] = np.argwhere(parameters == item)[0][0]

        # Create list with line species

        line_species = []
        for i in range(n_line_species):
            line_species.append(dset.attrs[f'line_species{i}'])

        # Create list with cloud species

        cloud_species = []
        for i in range(n_cloud_species):
            cloud_species.append(dset.attrs[f'cloud_species{i}'])

        # Create an instance of ReadRadtrans
        # Afterwards, the names of the cloud_species have been shortened
        # from e.g. 'MgSiO3(c)_cd' to 'MgSiO3(c)'

        read_rad = read_radtrans.ReadRadtrans(line_species=line_species,
                                              cloud_species=cloud_species,
                                              scattering=scattering,
                                              wavel_range=wavel_range,
                                              pressure_grid=pressure_grid,
                                              cloud_wavel=cloud_wavel)

        # Set quenching attribute such that the parameter of get_model is not required

        read_rad.quenching = quenching

        # pool = multiprocessing.Pool(os.cpu_count())
        # processes = []

        # Initiate empty list for ModelBox objects

        boxes = []

        for i, item in enumerate(samples):
            print(f'\rGetting posterior spectra {i+1}/{random}...', end='')

            # Get the P-T smoothing parameter
            if 'pt_smooth' in dset.attrs:
                pt_smooth = dset.attrs['pt_smooth']
            else:
                pt_smooth = item[indices['pt_smooth']]

            # Calculate the petitRADTRANS spectrum

            model_box = data_util.retrieval_spectrum(indices=indices,
                                                     chemistry=chemistry,
                                                     pt_profile=pt_profile,
                                                     line_species=line_species,
                                                     cloud_species=cloud_species,
                                                     quenching=quenching,
                                                     spec_res=spec_res,
                                                     distance=distance,
                                                     pt_smooth=pt_smooth,
                                                     read_rad=read_rad,
                                                     sample=item)

            # Add the ModelBox to the list

            boxes.append(model_box)

            # proc = pool.apply_async(data_util.retrieval_spectrum,
            #                         args=(indices,
            #                               chemistry,
            #                               pt_profile,
            #                               line_species,
            #                               cloud_species,
            #                               quenching,
            #                               spec_res,
            #                               read_rad,
            #                               item))
            #
            # processes.append(proc)

        # pool.close()
        #
        # for i, item in enumerate(processes):
        #     boxes.append(item.get(timeout=30))
        #     print(f'\rGetting posterior spectra {i+1}/{random}...', end='', flush=True)

        print(' [DONE]')

        # Close the HDF5 database

        h5_file.close()

        return boxes, read_rad

    @typechecked
    def get_retrieval_teff(self,
                           tag: str,
                           random: int = 100) -> Tuple[float, float]:
        """
        Function for calculating Teff from randomly drawn samples of the posterior
        distribution from :class:`~species.analysis.retrieval.AtmosphericRetrieval`.
        This requires the recalculation of the spectra across a broad wavelength
        range (0.5-50 um).

        Parameters
        ----------
        tag : str
            Database tag with the posterior samples.
        random : int
            Number of randomly selected samples.

        Returns
        -------
        float
            Mean of Teff samples.
        float
            Standard deviation of Teff samples.
        """

        print(f'Calculating Teff from {random} posterior samples... ')

        boxes, _ = self.get_retrieval_spectra(tag=tag,
                                              random=random,
                                              wavel_range=(0.5, 50.),
                                              spec_res=500.)

        teff = np.zeros(len(boxes))

        for i, box_item in enumerate(boxes):
            sample_distance = box_item.parameters['distance']*constants.PARSEC
            sample_radius = box_item.parameters['radius']*constants.R_JUP

            # Scaling for the flux back to the planet surface
            sample_scale = (sample_distance/sample_radius)**2

            # Blackbody flux: sigma * Teff^4
            flux_int = simps(sample_scale*box_item.flux, box_item.wavelength)
            teff[i] = (flux_int/constants.SIGMA_SB)**0.25

            # np.savetxt(f'output/spectrum/spectrum{i:04d}.dat',
            #            np.column_stack([box_item.wavelength, sample_scale*box_item.flux]),
            #            header='Wavelength (um) - Flux (W m-2 um-1)')

        q_16, q_50, q_84 = np.percentile(teff, [16., 50., 84.])

        print(f'Teff (K) = {q_50:.2f} -{q_50-q_16:.2f} +{q_84-q_50:.2f}')

        with h5py.File(self.database, 'a') as h5_file:
            print(f'Storing Teff as attribute of results/fit/{tag}/samples...', end='')
            dset = h5_file[f'results/fit/{tag}/samples']
            dset.attrs['teff'] = (q_50-q_16, q_50, q_84-q_50)
            print(' [DONE]')

        return np.mean(teff), np.std(teff)

    @typechecked
    def petitcode_param(self,
                        tag: str,
                        sample_type: str = 'median',
                        json_file: Optional[str] = None) -> Dict[str, float]:
        """
        Function for converting the median are maximum likelihood posterior parameters of
        ``petitRADTRANS`` into a dictionary of input parameters for ``petitCODE``.

        Parameters
        ----------
        tag : str
            Database tag with the posterior samples.
        sample_type : str
            Sample type that will be selected from the posterior ('median' or 'probable'). Either
            the median or maximum likelihood parameters are used.
        json_file : str, None
            JSON file to store the posterior samples. The data will not be written if the argument
            is set to ``None``.

        Returns
        -------
        dict
            Dictionary with parameters for ``petitCODE``.
        """

        if sample_type == 'median':
            model_param = self.get_median_sample(tag)

        elif sample_type == 'probable':
            model_param = self.get_probable_sample(tag)

        else:
            raise ValueError('The argument of \'sample_type\' should be set to either '
                             '\'median\' or \'probable\'.')

        sample_box = self.get_samples(tag)

        line_species = []
        for i in range(sample_box.attributes['n_line_species']):
            line_species.append(sample_box.attributes[f'line_species{i}'])

        cloud_species = []
        cloud_species_full = []

        for i in range(sample_box.attributes['n_cloud_species']):
            cloud_species.append(sample_box.attributes[f'cloud_species{i}'])
            cloud_species_full.append(sample_box.attributes[f'cloud_species{i}'])

        pcode_param = {}

        pcode_param['logg'] = model_param['logg']
        pcode_param['metallicity'] = model_param['metallicity']
        pcode_param['c_o_ratio'] = model_param['c_o_ratio']

        if 'fsed' in model_param:
            pcode_param['fsed'] = model_param['fsed']

        if 'log_kzz' in model_param:
            pcode_param['log_kzz'] = model_param['log_kzz']

        if 'fsed' in model_param:
            pcode_param['fsed'] = model_param['fsed']

        if 'sigma_lnorm' in model_param:
            pcode_param['sigma_lnorm'] = model_param['sigma_lnorm']

        if 'log_p_quench' in model_param:
            pcode_param['log_p_quench'] = model_param['log_p_quench']
            p_quench = 10.**model_param['log_p_quench']
        else:
            p_quench = None

        pressure = np.logspace(-6., 3., 180)

        if sample_box.attributes['pt_profile'] == 'molliere':
            temperature, _, _ = retrieval_util.pt_ret_model(
                np.array([model_param['t1'], model_param['t2'], model_param['t3']]),
                10.**model_param['log_delta'], model_param['alpha'], model_param['tint'],
                pressure, model_param['metallicity'], model_param['c_o_ratio'])

        else:
            knot_press = np.logspace(np.log10(pressure[0]), np.log10(pressure[-1]), 15)

            knot_temp = []
            for i in range(15):
                knot_temp.append(model_param[f't{i}'])

            knot_temp = np.asarray(knot_temp)

            if 'pt_smooth' in model_param:
                pt_smooth = model_param['pt_smooth']
            else:
                pt_smooth = 0.

            temperature = retrieval_util.pt_spline_interp(
                knot_press, knot_temp, pressure, pt_smooth=pt_smooth)

        from poor_mans_nonequ_chem.poor_mans_nonequ_chem import interpol_abundances

        # Interpolate the abundances, following chemical equilibrium
        abund_in = interpol_abundances(np.full(pressure.shape, model_param['c_o_ratio']),
                                       np.full(pressure.shape, model_param['metallicity']),
                                       temperature,
                                       pressure,
                                       Pquench_carbon=p_quench)

        # Extract the mean molecular weight
        mmw = abund_in['MMW']

        if 'log_tau_cloud' in model_param:
            tau_cloud = 10.**model_param['log_tau_cloud']

            cloud_fractions = {}

            for i, item in enumerate(cloud_species):
                if i == 0:
                    cloud_fractions[item[:-3]] = 0.

                else:
                    cloud_1 = item[:-6].lower()
                    cloud_2 = cloud_species[0][:-6].lower()

                    cloud_fractions[item[:-3]] = model_param[f'{cloud_1}_{cloud_2}_ratio']

        else:
            tau_cloud = None

        log_x_base = retrieval_util.log_x_cloud_base(model_param['c_o_ratio'],
                                                     model_param['metallicity'],
                                                     cloud_fractions)

        p_base = {}

        for item in cloud_species:
            p_base_item = retrieval_util.find_cloud_deck(
                item[:-6], pressure, temperature, model_param['metallicity'],
                model_param['c_o_ratio'], mmw=np.mean(mmw), plotting=False)

            abund_in[item[:-3]] = np.zeros_like(temperature)

            abund_in[item[:-3]][pressure < p_base_item] = 10.**log_x_base[item[:-6]] * \
                (pressure[pressure <= p_base_item] / p_base_item)**model_param['fsed']

            p_base[item[:-3]] = p_base_item

            indices = np.where(pressure <= p_base_item)[0]
            pcode_param[f'{item}_base'] = pressure[np.amax(indices)]

        # abundances = retrieval_util.create_abund_dict(
        #     abund_in, line_species, sample_box.attributes['chemistry'],
        #     pressure_grid='smaller', indices=None)

        cloud_wavel = (sample_box.attributes['wavel_min'], sample_box.attributes['wavel_max'])

        read_rad = read_radtrans.ReadRadtrans(line_species=line_species,
                                              cloud_species=cloud_species,
                                              scattering=True,
                                              wavel_range=(0.5, 50.),
                                              pressure_grid='smaller',
                                              res_mode='c-k',
                                              cloud_wavel=cloud_wavel)

        print(f'Converting {tag} to petitCODE parameters...', end='', flush=True)

        if sample_box.attributes['quenching'] == 'None':
            quenching = None
        else:
            quenching = sample_box.attributes['quenching']

        model_box = read_rad.get_model(model_param=model_param,
                                       quenching=quenching,
                                       spec_res=500.)

        # Scale the flux back to the planet surface
        distance = model_param['distance']*constants.PARSEC
        radius = model_param['radius']*constants.R_JUP

        # Blackbody flux: sigma * Teff^4
        flux_int = simps(model_box.flux*(distance/radius)**2, model_box.wavelength)
        pcode_param['teff'] = (flux_int/constants.SIGMA_SB)**0.25

        cloud_scaling = read_rad.rt_object.cloud_scaling_factor

        for item in cloud_species_full:
            cloud_abund = abund_in[item[:-3]]
            indices = np.where(cloud_abund > 0.)[0]
            pcode_param[f'{item}_abund'] = cloud_scaling * cloud_abund[np.amax(indices)]

        if json_file is not None:
            with open(json_file, 'w') as out_file:
                json.dump(pcode_param, out_file, indent=4)

        print(' [DONE]')

        return pcode_param<|MERGE_RESOLUTION|>--- conflicted
+++ resolved
@@ -15,11 +15,8 @@
 import tqdm
 
 from astropy.io import fits
-<<<<<<< HEAD
 from scipy import linalg
-=======
 from scipy.integrate import simps
->>>>>>> 1a73f9fc
 from typeguard import typechecked
 
 from species.analysis import photometry
